--- conflicted
+++ resolved
@@ -105,7 +105,7 @@
 		if [[ "$OS_SKU" == "CBLMariner" ]]; then
 			SIG_IMAGE_NAME=${OS_SKU}${OS_VERSION//./}Gen2
 		fi
-<<<<<<< HEAD
+
 		if [[ "$OS_TYPE" == "Windows" ]]; then
 			SIG_IMAGE_NAME=${WINDOWS_SKU}${WINDOWS_VERSION//./}
 			if [[ $HYPERV_GENERATION == "V2" ]]; then
@@ -114,8 +114,6 @@
 				#-gen2
 			fi
 		fi
-=======
->>>>>>> 5b9f8d13
 		echo "No input SIG_IMAGE_NAME for Packer build output. Setting to ${SIG_IMAGE_NAME}"
 	fi
 fi
