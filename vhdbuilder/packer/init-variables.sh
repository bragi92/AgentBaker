#!/bin/bash -e

CDIR=$(dirname "${BASH_SOURCE}")

SETTINGS_JSON="${SETTINGS_JSON:-./packer/settings.json}"
SP_JSON="${SP_JSON:-./packer/sp.json}"
SUBSCRIPTION_ID="${SUBSCRIPTION_ID:-$(az account show -o json --query="id" | tr -d '"')}"
CREATE_TIME="$(date +%s)"
STORAGE_ACCOUNT_NAME="aksimages${CREATE_TIME}$RANDOM"
# Before Packer captured Gen2 disk to a managed image using name "1804Gen2-${CREATE_TIME}" then convert the image to a SIG version "1.0.${CREATE_TIME}",
# CREATE_TIME is in second, so multiple Gen2 builds in a pipleline could affect each other, use 1.${CREATE_TIME}.$RANDOM to reduce conflicts.
GEN2_CAPTURED_SIG_VERSION="1.${CREATE_TIME}.$RANDOM"

echo "Subscription ID: ${SUBSCRIPTION_ID}"
echo "Service Principal Path: ${SP_JSON}"

if [ -a "${SP_JSON}" ]; then
	echo "Existing credentials file found."
	exit 0
elif [ -z "${CLIENT_ID}" ]; then
	echo "Service principal not found! Generating one @ ${SP_JSON}"
	az ad sp create-for-rbac -n aks-images-packer${CREATE_TIME} -o json > ${SP_JSON}
	CLIENT_ID=$(jq -r .appId ${SP_JSON})
	CLIENT_SECRET=$(jq -r .password ${SP_JSON})
	TENANT_ID=$(jq -r .tenant ${SP_JSON})
fi

rg_id=$(az group show --name $AZURE_RESOURCE_GROUP_NAME) || rg_id=""
if [ -z "$rg_id" ]; then
	echo "Creating resource group $AZURE_RESOURCE_GROUP_NAME, location ${AZURE_LOCATION}"
	az group create --name $AZURE_RESOURCE_GROUP_NAME --location ${AZURE_LOCATION}
fi

if [ -n "${VNET_RESOURCE_GROUP_NAME}" ]; then
	VIRTUAL_NETWORK_NAME="vnet"
	VIRTUAL_NETWORK_SUBNET_NAME="subnet"
	NETWORK_SECURITY_GROUP_NAME="nsg"

	echo "creating resource group ${VNET_RESOURCE_GROUP_NAME}, location ${AZURE_LOCATION} for VNET"
	az group create --name ${VNET_RESOURCE_GROUP_NAME} --location ${AZURE_LOCATION} \
		--tags 'os=Windows' 'createdBy=aks-vhd-pipeline' 'SkipASMAzSecPack=True'

	echo "creating new network security group ${NETWORK_SECURITY_GROUP_NAME}"
	az network nsg create --name $NETWORK_SECURITY_GROUP_NAME --resource-group ${VNET_RESOURCE_GROUP_NAME} --location ${AZURE_LOCATION} \
		--tags 'os=Windows' 'createdBy=aks-vhd-pipeline' 'SkipNRMSMgmt=13854625'
	echo "creating nsg rule to allow WinRM with ssl"
	az network nsg rule create --resource-group ${VNET_RESOURCE_GROUP_NAME} --nsg-name $NETWORK_SECURITY_GROUP_NAME -n AllowWinRM --priority 100 \
		--source-address-prefixes '*' --source-port-ranges '*' \
		--destination-address-prefixes '*' --destination-port-ranges 5986 --access Allow \
		--protocol Tcp --description "Allow all inbound to WinRM with SSL 5986."
	echo "creating default nsg rule to deny all internet inbound"
	az network nsg rule create --resource-group ${VNET_RESOURCE_GROUP_NAME} --nsg-name $NETWORK_SECURITY_GROUP_NAME -n DenyAll --priority 4096 \
		--source-address-prefixes '*' --source-port-ranges '*' \
		--destination-address-prefixes '*' --destination-port-ranges '*' --access Deny \
		--protocol '*' --description "Deny all inbound by default"

	echo "creating new vnet ${VIRTUAL_NETWORK_NAME}, subnet ${VIRTUAL_NETWORK_SUBNET_NAME}"
	az network vnet create --resource-group ${VNET_RESOURCE_GROUP_NAME} --name $VIRTUAL_NETWORK_NAME --address-prefix 10.0.0.0/16 \
		--subnet-name $VIRTUAL_NETWORK_SUBNET_NAME --subnet-prefix 10.0.0.0/24 --network-security-group $NETWORK_SECURITY_GROUP_NAME \
		--tags 'os=Windows' 'createdBy=aks-vhd-pipeline' 'SkipASMAzSecPack=True'
fi

avail=$(az storage account check-name -n ${STORAGE_ACCOUNT_NAME} -o json | jq -r .nameAvailable)
if $avail ; then
	echo "creating new storage account ${STORAGE_ACCOUNT_NAME}"
	az storage account create -n $STORAGE_ACCOUNT_NAME -g $AZURE_RESOURCE_GROUP_NAME --sku "Standard_RAGRS" --tags "now=${CREATE_TIME}" --location ${AZURE_LOCATION}
	echo "creating new container system"
	key=$(az storage account keys list -n $STORAGE_ACCOUNT_NAME -g $AZURE_RESOURCE_GROUP_NAME | jq -r '.[0].value')
	az storage container create --name system --account-key=$key --account-name=$STORAGE_ACCOUNT_NAME
else
	echo "storage account ${STORAGE_ACCOUNT_NAME} already exists."
fi

if [ -z "${CLIENT_ID}" ]; then
	echo "CLIENT_ID was not set! Something happened when generating the service principal or when trying to read the sp file!"
	exit 1
fi

if [ -z "${CLIENT_SECRET}" ]; then
	echo "CLIENT_SECRET was not set! Something happened when generating the service principal or when trying to read the sp file!"
	exit 1
fi

if [ -z "${TENANT_ID}" ]; then
	echo "TENANT_ID was not set! Something happened when generating the service principal or when trying to read the sp file!"
	exit 1
fi

echo "storage name: ${STORAGE_ACCOUNT_NAME}"

# If SIG_IMAGE_NAME hasnt been provided in Gen2 mode, set it to the default value
if [[ "$MODE" == "gen2Mode" ]]; then
	if 	[[ -z "$SIG_GALLERY_NAME" ]]; then
		SIG_GALLERY_NAME="PackerSigGalleryEastUS"
	fi
	if 	[[ -z "$SIG_IMAGE_NAME" ]]; then
		if [[ "$OS_SKU" == "Ubuntu" ]]; then
			if [[ "$IMG_SKU" == "20_04-lts-cvm" ]]; then
				SIG_IMAGE_NAME=${OS_VERSION//./}CVMGen2
			else
				SIG_IMAGE_NAME=${OS_VERSION//./}Gen2
			fi
		fi

		if [[ "$OS_SKU" == "CBLMariner" ]]; then
			SIG_IMAGE_NAME=${OS_SKU}${OS_VERSION//./}Gen2
		fi
		if [[ "$OS_TYPE" == "Windows" ]]; then
			SIG_IMAGE_NAME=${WINDOWS_SKU}${WINDOWS_VERSION//./}
		fi
		echo "No input SIG_IMAGE_NAME for Packer build output. Setting to `${SIG_IMAGE_NAME}`"
	fi
fi

if [[ ${ARCHITECTURE,,} == "arm64" ]]; then
  ARM64_OS_DISK_SNAPSHOT_NAME="arm64_osdisk_snapshot_${CREATE_TIME}_$RANDOM"
  SIG_IMAGE_NAME=${SIG_IMAGE_NAME//./}Arm64
  # Only az published after April 06 2022 supports --architecture for command 'az sig image-definition create...'
  azversion=$(az version | jq '."azure-cli"' | tr -d '"')
  if [[ "${azversion}" < "2.35.0" ]]; then
    az upgrade -y
    az login --service-principal -u ${CLIENT_ID} -p ${CLIENT_SECRET} --tenant ${TENANT_ID}
    az account set -s ${SUBSCRIPTION_ID}
  fi
fi

if [[ "$MODE" == "sigMode" || "$MODE" == "gen2Mode" ]]; then
	echo "SIG existence checking for $MODE"
	id=$(az sig show --resource-group ${AZURE_RESOURCE_GROUP_NAME} --gallery-name ${SIG_GALLERY_NAME}) || id=""
	if [ -z "$id" ]; then
		echo "Creating gallery ${SIG_GALLERY_NAME} in the resource group ${AZURE_RESOURCE_GROUP_NAME} location ${AZURE_LOCATION}"
		az sig create --resource-group ${AZURE_RESOURCE_GROUP_NAME} --gallery-name ${SIG_GALLERY_NAME} --location ${AZURE_LOCATION}
	else
		echo "Gallery ${SIG_GALLERY_NAME} exists in the resource group ${AZURE_RESOURCE_GROUP_NAME} location ${AZURE_LOCATION}"
	fi

	id=$(az sig image-definition show \
		--resource-group ${AZURE_RESOURCE_GROUP_NAME} \
		--gallery-name ${SIG_GALLERY_NAME} \
		--gallery-image-definition ${SIG_IMAGE_NAME}) || id=""
	if [ -z "$id" ]; then
		echo "Creating image definition ${SIG_IMAGE_NAME} in gallery ${SIG_GALLERY_NAME} resource group ${AZURE_RESOURCE_GROUP_NAME}"
		if [[ ${ARCHITECTURE,,} == "arm64" ]]; then
			az sig image-definition create \
				--resource-group ${AZURE_RESOURCE_GROUP_NAME} \
				--gallery-name ${SIG_GALLERY_NAME} \
				--gallery-image-definition ${SIG_IMAGE_NAME} \
				--publisher microsoft-aks \
				--offer ${SIG_GALLERY_NAME} \
				--sku ${SIG_IMAGE_NAME} \
				--os-type ${OS_TYPE} \
				--hyper-v-generation ${HYPERV_GENERATION} \
				--architecture Arm64 \
				--location ${AZURE_LOCATION}
		elif [[ ${IMG_SKU} == "20_04-lts-cvm" ]]; then
			az sig image-definition create \
				--resource-group ${AZURE_RESOURCE_GROUP_NAME} \
				--gallery-name ${SIG_GALLERY_NAME} \
				--gallery-image-definition ${SIG_IMAGE_NAME} \
				--publisher microsoft-aks \
				--offer ${SIG_GALLERY_NAME} \
				--sku ${SIG_IMAGE_NAME} \
				--os-type ${OS_TYPE} \
				--hyper-v-generation ${HYPERV_GENERATION} \
				--location ${AZURE_LOCATION} \
				--features SecurityType=ConfidentialVMSupported
		else
			az sig image-definition create \
				--resource-group ${AZURE_RESOURCE_GROUP_NAME} \
				--gallery-name ${SIG_GALLERY_NAME} \
				--gallery-image-definition ${SIG_IMAGE_NAME} \
				--publisher microsoft-aks \
				--offer ${SIG_GALLERY_NAME} \
				--sku ${SIG_IMAGE_NAME} \
				--os-type ${OS_TYPE} \
				--hyper-v-generation ${HYPERV_GENERATION} \
				--location ${AZURE_LOCATION}
		fi
	else
		echo "Image definition ${SIG_IMAGE_NAME} existing in gallery ${SIG_GALLERY_NAME} resource group ${AZURE_RESOURCE_GROUP_NAME}"
	fi
else
	echo "Skipping SIG check for $MODE"
fi

# Image import from storage account. Required to build CBLMariner V1 images.
if [[ "$OS_SKU" == "CBLMariner" && "$OS_VERSION" == "V1" ]]; then
	if [[ $HYPERV_GENERATION == "V2" ]]; then
		IMPORT_IMAGE_URL=${IMPORT_IMAGE_URL_GEN2}
	elif [[ $HYPERV_GENERATION == "V1" ]]; then
		IMPORT_IMAGE_URL=${IMPORT_IMAGE_URL_GEN1}
	fi

	expiry_date=$(date -u -d "10 minutes" '+%Y-%m-%dT%H:%MZ')
	sas_token=$(az storage account generate-sas --account-name $STORAGE_ACCOUNT_NAME --permissions rcw --resource-types o --services b --expiry ${expiry_date} | tr -d '"')

	IMPORTED_IMAGE_NAME=imported-$CREATE_TIME-$RANDOM
	IMPORTED_IMAGE_URL="https://${STORAGE_ACCOUNT_NAME}.blob.core.windows.net/system/$IMPORTED_IMAGE_NAME.vhd"
	DESTINATION_WITH_SAS="${IMPORTED_IMAGE_URL}?${sas_token}"

	echo Importing VHD from $IMPORT_IMAGE_URL
	azcopy-preview copy $IMPORT_IMAGE_URL $DESTINATION_WITH_SAS

# Generation 2 Packer builds require that the imported image is hosted in a SIG
	if [[ $HYPERV_GENERATION == "V2" ]]; then
		echo "Creating new image for imported vhd ${IMPORTED_IMAGE_URL}"
		az image create \
			--resource-group $AZURE_RESOURCE_GROUP_NAME \
			--name $IMPORTED_IMAGE_NAME \
			--source $IMPORTED_IMAGE_URL \
			--location $AZURE_LOCATION \
			--hyper-v-generation V2 \
			--os-type Linux

		echo "Creating new image-definition for imported image ${IMPORTED_IMAGE_NAME}"
		az sig image-definition create \
			--resource-group $AZURE_RESOURCE_GROUP_NAME \
			--gallery-name $SIG_GALLERY_NAME \
			--gallery-image-definition $IMPORTED_IMAGE_NAME \
			--location $AZURE_LOCATION \
			--os-type Linux \
			--publisher microsoft-aks \
			--offer $IMPORTED_IMAGE_NAME \
			--sku $OS_SKU \
			--hyper-v-generation V2 \
			--os-state generalized \
			--description "Imported image for AKS Packer build"

		echo "Creating new image-version for imported image ${IMPORTED_IMAGE_NAME}"
		az sig image-version create \
			--location $AZURE_LOCATION \
			--resource-group $AZURE_RESOURCE_GROUP_NAME \
			--gallery-name $SIG_GALLERY_NAME \
			--gallery-image-definition $IMPORTED_IMAGE_NAME \
			--gallery-image-version 1.0.0 \
			--managed-image $IMPORTED_IMAGE_NAME
	fi
fi

# considerations to also add the windows support here instead of an extra script to initialize windows variables:
# 1. we can demonstrate the whole user defined parameters all at once
# 2. help us keep in mind that changes of these variables will influence both windows and linux VHD building

# windows image sku and windows image version are recorded in code instead of pipeline variables
# because a pr gives a better chance to take a review of the version changes.
WINDOWS_IMAGE_PUBLISHER="MicrosoftWindowsServer"
WINDOWS_IMAGE_OFFER="WindowsServer"
WINDOWS_IMAGE_SKU=""
WINDOWS_IMAGE_VERSION=""
WINDOWS_IMAGE_URL=""
windows_servercore_image_url=""
windows_nanoserver_image_url=""
<<<<<<< HEAD
IMPORTED_IMAGE_NAME=""
# shellcheck disable=SC2236
=======
>>>>>>> 099a346c
if [ "$OS_TYPE" == "Windows" ]; then
	imported_windows_image_name=""
	source $CDIR/windows-image.env

	echo "Set the base image sku and version from windows-image.env"
	case "${WINDOWS_SKU}" in
	"2019")
<<<<<<< HEAD
		WINDOWS_IMAGE_SKU=$WINDOWS_2019_BASE_IMAGE_SKU
		WINDOWS_IMAGE_VERSION=$WINDOWS_2019_BASE_IMAGE_VERSION
		imported_windows_image_name="windows-2019-imported-${CREATE_TIME}-${RANDOM}"

		echo "Set OS disk size"
		if [ -n "${WINDOWS_2019_OS_DISK_SIZE_GB}" ]; then
			echo "Setting os_disk_size_gb to the value in windows-image.env for 2019 Docker: ${WINDOWS_2019_OS_DISK_SIZE_GB}"
			os_disk_size_gb=${WINDOWS_2019_OS_DISK_SIZE_GB}
		fi
		;;
	"2019-containerd")
		WINDOWS_IMAGE_SKU=$WINDOWS_2019_BASE_IMAGE_SKU
		WINDOWS_IMAGE_VERSION=$WINDOWS_2019_BASE_IMAGE_VERSION
=======
		WINDOWS_IMAGE_SKU=$WINDOWS_2019_BASE_IMAGE_SKU
		WINDOWS_IMAGE_VERSION=$WINDOWS_2019_BASE_IMAGE_VERSION
		imported_windows_image_name="windows-2019-imported-${CREATE_TIME}-${RANDOM}"

		echo "Set OS disk size"
		if [ -n "${WINDOWS_2019_OS_DISK_SIZE_GB}" ]; then
			echo "Setting os_disk_size_gb to the value in windows-image.env for 2019 Docker: ${WINDOWS_2019_OS_DISK_SIZE_GB}"
			os_disk_size_gb=${WINDOWS_2019_OS_DISK_SIZE_GB}
		fi
		;;
	"2019-containerd")
		WINDOWS_IMAGE_SKU=$WINDOWS_2019_BASE_IMAGE_SKU
		WINDOWS_IMAGE_VERSION=$WINDOWS_2019_BASE_IMAGE_VERSION
>>>>>>> 099a346c
		imported_windows_image_name="windows-2019-containerd-imported-${CREATE_TIME}-${RANDOM}"

		echo "Set OS disk size"
		if [ -n "${WINDOWS_2019_CONTAINERD_OS_DISK_SIZE_GB}" ]; then
			echo "Setting os_disk_size_gb to the value in windows-image.env for 2019 Containerd: ${WINDOWS_2019_CONTAINERD_OS_DISK_SIZE_GB}"
			os_disk_size_gb=${WINDOWS_2019_CONTAINERD_OS_DISK_SIZE_GB}
		fi
		;;
	"2022-containerd")
		WINDOWS_IMAGE_SKU=$WINDOWS_2022_BASE_IMAGE_SKU
		WINDOWS_IMAGE_VERSION=$WINDOWS_2022_BASE_IMAGE_VERSION
		imported_windows_image_name="windows-2022-containerd-imported-${CREATE_TIME}-${RANDOM}"

		echo "Set OS disk size"
		if [ -n "${WINDOWS_2022_CONTAINERD_OS_DISK_SIZE_GB}" ]; then
			echo "Setting os_disk_size_gb to the value in windows-image.env for 2022 Containerd: ${WINDOWS_2022_CONTAINERD_OS_DISK_SIZE_GB}"
			os_disk_size_gb=${WINDOWS_2022_CONTAINERD_OS_DISK_SIZE_GB}
		fi
<<<<<<< HEAD
		if [[ $HYPERV_GENERATION == "V2" ]]; then
			WINDOWS_IMAGE_SKU=$WINDOWS_2022_GEN2_BASE_IMAGE_SKU
			WINDOWS_IMAGE_VERSION=$WINDOWS_2022_GEN2_BASE_IMAGE_VERSION
		fi
=======
>>>>>>> 099a346c
		;;
	*)
		echo "unsupported windows sku: ${WINDOWS_SKU}"
		exit 1
		;;
	esac

	# Set the base image url if the pipeline variable is set
	if [ -n "${WINDOWS_BASE_IMAGE_URL}" ]; then
		echo "WINDOWS_BASE_IMAGE_URL is set in pipeline variables"

		WINDOWS_IMAGE_URL="https://${STORAGE_ACCOUNT_NAME}.blob.core.windows.net/system/${imported_windows_image_name}.vhd"

		echo "Generating sas token to copy Windows base image"
		expiry_date=$(date -u -d "20 minutes" '+%Y-%m-%dT%H:%MZ')
		sas_token=$(az storage account generate-sas --account-name ${STORAGE_ACCOUNT_NAME} --permissions cw --account-key "$key" --resource-types o --services b --expiry ${expiry_date} | tr -d '"')
		echo "Copy Windows base image to ${WINDOWS_IMAGE_URL}"
		azcopy-preview copy "${WINDOWS_BASE_IMAGE_URL}" "${WINDOWS_IMAGE_URL}?${sas_token}"
		# https://www.packer.io/plugins/builders/azure/arm#image_url
		# WINDOWS_IMAGE_URL to a custom VHD to use for your base image. If this value is set, image_publisher, image_offer, image_sku, or image_version should not be set.
		WINDOWS_IMAGE_PUBLISHER=""
		WINDOWS_IMAGE_OFFER=""
		WINDOWS_IMAGE_SKU=""
		WINDOWS_IMAGE_VERSION=""
	fi

	# Need to use a sig image to create the build VM
	if [[ "$MODE" == "sigMode" || "$MODE" == "gen2Mode" ]]; then
		if [ -n "${WINDOWS_BASE_IMAGE_URL}" ]; then
			# Reuse IMPORTED_IMAGE_NAME so the shared code in cleanup.sh can delete the temporary resource
			IMPORTED_IMAGE_NAME=$imported_windows_image_name
			echo "Creating new image for imported vhd ${WINDOWS_IMAGE_URL}"
			az image create \
				--resource-group $AZURE_RESOURCE_GROUP_NAME \
				--name $IMPORTED_IMAGE_NAME \
				--source $WINDOWS_IMAGE_URL \
				--location $AZURE_LOCATION \
				--hyper-v-generation $HYPERV_GENERATION \
				--os-type ${OS_TYPE}

			echo "Creating new image-definition for imported image ${IMPORTED_IMAGE_NAME}"
			az sig image-definition create \
				--resource-group $AZURE_RESOURCE_GROUP_NAME \
				--gallery-name $SIG_GALLERY_NAME \
				--gallery-image-definition $IMPORTED_IMAGE_NAME \
				--location $AZURE_LOCATION \
				--os-type ${OS_TYPE} \
				--publisher microsoft-aks \
				--offer "aks-windows" \
				--sku ${WINDOWS_SKU} \
				--offer $IMPORTED_IMAGE_NAME \
				--description "Imported image for AKS Packer build"

			echo "Creating new image-version for imported image ${IMPORTED_IMAGE_NAME}"
			az sig image-version create \
				--location $AZURE_LOCATION \
				--resource-group $AZURE_RESOURCE_GROUP_NAME \
				--gallery-name $SIG_GALLERY_NAME \
				--gallery-image-definition $IMPORTED_IMAGE_NAME \
				--gallery-image-version 1.0.0 \
				--managed-image $IMPORTED_IMAGE_NAME

			# Use imported sig image to create the build VM
			WINDOWS_IMAGE_URL=""
			windows_sigmode_source_subscription_id=$SUBSCRIPTION_ID
			windows_sigmode_source_resource_group_name=$AZURE_RESOURCE_GROUP_NAME
			windows_sigmode_source_gallery_name=$SIG_GALLERY_NAME
			windows_sigmode_source_image_name=$IMPORTED_IMAGE_NAME
			windows_sigmode_source_image_version="1.0.0"
		else
			# Create the sig image from the official images defined in windows-image.env
			windows_sigmode_source_subscription_id=""
			windows_sigmode_source_resource_group_name=""
			windows_sigmode_source_gallery_name=""
			windows_sigmode_source_image_name=""
			windows_sigmode_source_image_version=""
		fi
	fi

	# Set nanoserver image url if the pipeline variable is set
<<<<<<< HEAD
	if [ "${WINDOWS_NANO_IMAGE_URL}" ]; then
=======
	if [ -n "${WINDOWS_NANO_IMAGE_URL}" ]; then
>>>>>>> 099a346c
		echo "WINDOWS_NANO_IMAGE_URL is set in pipeline variables"
		windows_nanoserver_image_url="${WINDOWS_NANO_IMAGE_URL}"
	fi

	# Set servercore image url if the pipeline variable is set
<<<<<<< HEAD
	if [ "${WINDOWS_CORE_IMAGE_URL}" ]; then
=======
	if [ -n "${WINDOWS_CORE_IMAGE_URL}" ]; then
>>>>>>> 099a346c
		echo "WINDOWS_CORE_IMAGE_URL is set in pipeline variables"
		windows_servercore_image_url="${WINDOWS_CORE_IMAGE_URL}"
	fi
fi

cat <<EOF > vhdbuilder/packer/settings.json
{
  "subscription_id":  "${SUBSCRIPTION_ID}",
  "client_id": "${CLIENT_ID}",
  "client_secret": "${CLIENT_SECRET}",
  "tenant_id":      "${TENANT_ID}",
  "resource_group_name": "${AZURE_RESOURCE_GROUP_NAME}",
  "location": "${AZURE_LOCATION}",
  "storage_account_name": "${STORAGE_ACCOUNT_NAME}",
  "vm_size": "${AZURE_VM_SIZE}",
  "create_time": "${CREATE_TIME}",
  "windows_image_publisher": "${WINDOWS_IMAGE_PUBLISHER}",
  "windows_image_offer": "${WINDOWS_IMAGE_OFFER}",
  "windows_image_sku": "${WINDOWS_IMAGE_SKU}",
  "windows_image_version": "${WINDOWS_IMAGE_VERSION}",
  "windows_image_url": "${WINDOWS_IMAGE_URL}",
  "imported_image_name": "${IMPORTED_IMAGE_NAME}",
  "sig_image_name":  "${SIG_IMAGE_NAME}",
  "arm64_os_disk_snapshot_name": "${ARM64_OS_DISK_SNAPSHOT_NAME}",
  "gen2_captured_sig_version": "${GEN2_CAPTURED_SIG_VERSION}",
  "os_disk_size_gb": "${os_disk_size_gb}",
  "nano_image_url": "${windows_nanoserver_image_url}",
  "core_image_url": "${windows_servercore_image_url}",
  "windows_sigmode_source_subscription_id": "${windows_sigmode_source_subscription_id}",
  "windows_sigmode_source_resource_group_name": "${windows_sigmode_source_resource_group_name}",
  "windows_sigmode_source_gallery_name": "${windows_sigmode_source_gallery_name}",
  "windows_sigmode_source_image_name": "${windows_sigmode_source_image_name}",
  "windows_sigmode_source_image_version": "${windows_sigmode_source_image_version}"
}
EOF

cat vhdbuilder/packer/settings.json<|MERGE_RESOLUTION|>--- conflicted
+++ resolved
@@ -250,11 +250,7 @@
 WINDOWS_IMAGE_URL=""
 windows_servercore_image_url=""
 windows_nanoserver_image_url=""
-<<<<<<< HEAD
-IMPORTED_IMAGE_NAME=""
 # shellcheck disable=SC2236
-=======
->>>>>>> 099a346c
 if [ "$OS_TYPE" == "Windows" ]; then
 	imported_windows_image_name=""
 	source $CDIR/windows-image.env
@@ -262,7 +258,6 @@
 	echo "Set the base image sku and version from windows-image.env"
 	case "${WINDOWS_SKU}" in
 	"2019")
-<<<<<<< HEAD
 		WINDOWS_IMAGE_SKU=$WINDOWS_2019_BASE_IMAGE_SKU
 		WINDOWS_IMAGE_VERSION=$WINDOWS_2019_BASE_IMAGE_VERSION
 		imported_windows_image_name="windows-2019-imported-${CREATE_TIME}-${RANDOM}"
@@ -276,9 +271,6 @@
 	"2019-containerd")
 		WINDOWS_IMAGE_SKU=$WINDOWS_2019_BASE_IMAGE_SKU
 		WINDOWS_IMAGE_VERSION=$WINDOWS_2019_BASE_IMAGE_VERSION
-=======
-		WINDOWS_IMAGE_SKU=$WINDOWS_2019_BASE_IMAGE_SKU
-		WINDOWS_IMAGE_VERSION=$WINDOWS_2019_BASE_IMAGE_VERSION
 		imported_windows_image_name="windows-2019-imported-${CREATE_TIME}-${RANDOM}"
 
 		echo "Set OS disk size"
@@ -290,7 +282,6 @@
 	"2019-containerd")
 		WINDOWS_IMAGE_SKU=$WINDOWS_2019_BASE_IMAGE_SKU
 		WINDOWS_IMAGE_VERSION=$WINDOWS_2019_BASE_IMAGE_VERSION
->>>>>>> 099a346c
 		imported_windows_image_name="windows-2019-containerd-imported-${CREATE_TIME}-${RANDOM}"
 
 		echo "Set OS disk size"
@@ -309,13 +300,10 @@
 			echo "Setting os_disk_size_gb to the value in windows-image.env for 2022 Containerd: ${WINDOWS_2022_CONTAINERD_OS_DISK_SIZE_GB}"
 			os_disk_size_gb=${WINDOWS_2022_CONTAINERD_OS_DISK_SIZE_GB}
 		fi
-<<<<<<< HEAD
 		if [[ $HYPERV_GENERATION == "V2" ]]; then
 			WINDOWS_IMAGE_SKU=$WINDOWS_2022_GEN2_BASE_IMAGE_SKU
 			WINDOWS_IMAGE_VERSION=$WINDOWS_2022_GEN2_BASE_IMAGE_VERSION
 		fi
-=======
->>>>>>> 099a346c
 		;;
 	*)
 		echo "unsupported windows sku: ${WINDOWS_SKU}"
@@ -396,21 +384,13 @@
 	fi
 
 	# Set nanoserver image url if the pipeline variable is set
-<<<<<<< HEAD
-	if [ "${WINDOWS_NANO_IMAGE_URL}" ]; then
-=======
 	if [ -n "${WINDOWS_NANO_IMAGE_URL}" ]; then
->>>>>>> 099a346c
 		echo "WINDOWS_NANO_IMAGE_URL is set in pipeline variables"
 		windows_nanoserver_image_url="${WINDOWS_NANO_IMAGE_URL}"
 	fi
 
 	# Set servercore image url if the pipeline variable is set
-<<<<<<< HEAD
-	if [ "${WINDOWS_CORE_IMAGE_URL}" ]; then
-=======
 	if [ -n "${WINDOWS_CORE_IMAGE_URL}" ]; then
->>>>>>> 099a346c
 		echo "WINDOWS_CORE_IMAGE_URL is set in pipeline variables"
 		windows_servercore_image_url="${WINDOWS_CORE_IMAGE_URL}"
 	fi
