--- conflicted
+++ resolved
@@ -426,14 +426,13 @@
   relinkResolvConf
 fi
 
-<<<<<<< HEAD
 # remove snapd, which is not used by container stack
 apt-get purge --auto-remove snapd -y
 
 # update message-of-the-day to start after multi-user.target
 # multi-user.target usually start at the end of the boot sequence
 sed -i 's/After=network-online.target/After=multi-user.target/g' /lib/systemd/system/motd-news.service
-=======
+
 # retag all the mcr for mooncake
 # shellcheck disable=SC2207
 allMCRImages=($(docker images | grep '^mcr.microsoft.com/' | awk '{str = sprintf("%s:%s", $1, $2)} {print str}'))
@@ -442,5 +441,4 @@
   # shellcheck disable=SC2001
   retagMCRImage=$(echo ${mcrImage} | sed -e 's/^mcr.microsoft.com/mcr.azk8s.cn/g')
   retagContainerImage ${cliTool} ${mcrImage} ${retagMCRImage}
-done
->>>>>>> e69db8f8
+done