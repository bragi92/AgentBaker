{
  "variables": {
    "client_id": "{{env `AZURE_CLIENT_ID`}}",
    "client_secret": "{{env `AZURE_CLIENT_SECRET`}}",
    "tenant_id": "{{env `AZURE_TENANT_ID`}}",
    "subscription_id": "{{env `AZURE_SUBSCRIPTION_ID`}}",
    "location": "{{env `AZURE_LOCATION`}}",
    "vm_size": "{{env `AZURE_VM_SIZE`}}",
    "build_definition_name": "{{env `BUILD_DEFINITION_NAME`}}",
    "build_number": "{{env `BUILD_NUMBER`}}",
    "build_id": "{{env `BUILD_ID`}}",
    "commit": "{{env `GIT_VERSION`}}",
    "feature_flags": "{{env `FEATURE_FLAGS`}}",
    "image_version": "{{env `IMAGE_VERSION`}}",
    "os_version": "{{env `OS_VERSION`}}",
    "sku_name": "{{env `SKU_NAME`}}",
    "hyperv_generation": "{{env `HYPERV_GENERATION`}}",
    "sig_gallery_name": "{{env `SIG_GALLERY_NAME`}}",
    "sig_image_name": "{{env `SIG_IMAGE_NAME`}}",
    "container_runtime": "{{env `CONTAINER_RUNTIME`}}",
    "teleportd_plugin_download_url": "{{env `TELEPORTD_PLUGIN_DOWNLOAD_URL`}}",
    "captured_sig_version": "{{env `${CAPTURED_SIG_VERSION`}}",
    "enable_fips": "{{env `ENABLE_FIPS`}}",
    "img_publisher": "{{env `IMG_PUBLISHER`}}",
    "img_offer": "{{env `IMG_OFFER`}}",
    "img_sku": "{{env `IMG_SKU`}}",
    "img_version": "{{env `IMG_VERSION`}}",
    "sgx_install": "{{env `SGX_INSTALL`}}",
    "vnet_name": "{{env `VNET_NAME`}}",
    "subnet_name": "{{env `SUBNET_NAME`}}"
  },
  "builders": [
    {
      "type": "azure-arm",
      "virtual_network_name": "{{user `vnet_name`}}",
      "virtual_network_subnet_name": "{{user `subnet_name`}}",
      "ssh_read_write_timeout": "5m",
      "client_id": "{{user `client_id`}}",
      "client_secret": "{{user `client_secret`}}",
      "tenant_id": "{{user `tenant_id`}}",
      "subscription_id": "{{user `subscription_id`}}",
      "os_type": "Linux",
      "os_disk_size_gb": 30,
      "shared_image_gallery": {
        "subscription": "b8f169b2-5b23-444a-ae4b-19a31b5e3652",
        "resource_group": "mitchzhutestSIGrg",
        "gallery_name": "mitchzhutestSIG",
        "image_name": "linuxtest",
        "image_version": "latest"
      },
      "azure_tags": {
        "buildDefinitionName": "{{user `build_definition_name`}}",
        "buildNumber": "{{user `build_number`}}",
        "buildId": "{{user `build_id`}}",
        "SkipLinuxAzSecPack": "true",
        "os": "Linux",
        "now": "{{user `create_time`}}",
        "createdBy": "aks-vhd-pipeline"
      },
      "location": "{{user `location`}}",
      "vm_size": "{{user `vm_size`}}",
      "custom_data_file": "vhdbuilder/packer/sha1rsa_custom_data",
      "managed_image_resource_group_name": "{{user `resource_group_name`}}",
      "managed_image_name": "{{user `sig_image_name`}}-{{user `captured_sig_version`}}",
      "polling_duration_timeout": "1h",
      "shared_image_gallery_destination": {
        "subscription": "b8f169b2-5b23-444a-ae4b-19a31b5e3652",
        "resource_group": "mitchzhutestSIGrg",
        "gallery_name": "mitchzhutestSIG",
        "image_name": "output-linuxtest",
        "image_version": "{{user `captured_sig_version`}}",
        "replication_regions": [
          "{{user `location`}}"
        ]
      }
    }
  ],
  "provisioners": [
    {
      "type": "shell",
      "inline": [
        "sudo mkdir -p /opt/azure/containers",
        "sudo chown -R $USER /opt/azure/containers"
      ]
    },
    {
      "type": "shell",
      "inline": [
        "sudo mkdir -p /opt/scripts",
        "sudo chown -R $USER /opt/scripts",
        "sudo mkdir -p /opt/certs",
        "sudo chown -R $USER /opt/certs"
      ]
    },
    {
      "type": "file",
      "source": "vhdbuilder/packer/cleanup-vhd.sh",
      "destination": "/home/packer/cleanup-vhd.sh"
    },
    {
      "type": "file",
      "source": "vhdbuilder/packer/packer_source.sh",
      "destination": "/home/packer/packer_source.sh"
    },
    {
      "type": "file",
      "source": "parts/linux/cloud-init/artifacts/cse_install.sh",
      "destination": "/home/packer/provision_installs.sh"
    },
    {
      "type": "file",
      "source": "parts/linux/cloud-init/artifacts/mariner/cse_install_mariner.sh",
      "destination": "/home/packer/provision_installs_distro.sh"
    },
    {
      "type": "file",
      "source": "parts/linux/cloud-init/artifacts/cse_helpers.sh",
      "destination": "/home/packer/provision_source.sh"
    },
    {
      "type": "file",
      "source": "parts/linux/cloud-init/artifacts/mariner/cse_helpers_mariner.sh",
      "destination": "/home/packer/provision_source_distro.sh"
    },
    {
      "type": "file",
      "source": "parts/linux/cloud-init/artifacts/cse_config.sh",
      "destination": "/home/packer/provision_configs.sh"
    },
    {
      "type": "file",
      "source": "vhdbuilder/packer/setupkata.sh",
      "destination": "/home/packer/setupkata.sh"
    },
    {
      "type": "file",
      "source": "parts/linux/cloud-init/artifacts/cse_main.sh",
      "destination": "/home/packer/provision.sh"
    },
    {
      "type": "file",
      "source": "parts/linux/cloud-init/artifacts/cse_start.sh",
      "destination": "/home/packer/provision_start.sh"
    },
    {
      "type": "file",
      "source": "parts/linux/cloud-init/artifacts/containerd_exec_start.conf",
      "destination": "/home/packer/containerd_exec_start.conf"
    },
    {
      "type": "file",
      "source": "parts/linux/cloud-init/artifacts/kubelet.service",
      "destination": "/home/packer/kubelet.service"
    },
    {
      "type": "file",
      "source": "parts/linux/cloud-init/artifacts/reconcile-private-hosts.sh",
      "destination": "/home/packer/reconcile-private-hosts.sh"
    },
    {
      "type": "file",
      "source": "parts/linux/cloud-init/artifacts/block_wireserver.sh",
      "destination": "/home/packer/block_wireserver.sh"
    },
    {
      "type": "file",
      "source": "parts/linux/cloud-init/artifacts/cse_redact_cloud_config.py",
      "destination": "/home/packer/cse_redact_cloud_config.py"
    },
    {
      "type": "file",
      "source": "parts/linux/cloud-init/artifacts/cse_send_logs.py",
      "destination": "/home/packer/cse_send_logs.py"
    },
    {
      "type": "file",
      "source": "parts/linux/cloud-init/artifacts/init-aks-custom-cloud.sh",
      "destination": "/home/packer/init-aks-custom-cloud.sh"
    },
    {
      "type": "file",
      "source": "parts/linux/cloud-init/artifacts/reconcile-private-hosts.service",
      "destination": "/home/packer/reconcile-private-hosts.service"
    },
    {
      "type": "file",
      "source": "parts/linux/cloud-init/artifacts/mig-partition.service",
      "destination": "/home/packer/mig-partition.service"
    },
    {
      "type": "file",
      "source": "parts/linux/cloud-init/artifacts/bind-mount.sh",
      "destination": "/home/packer/bind-mount.sh"
    },
    {
      "type": "file",
      "source": "parts/linux/cloud-init/artifacts/bind-mount.service",
      "destination": "/home/packer/bind-mount.service"
    },
    {
      "type": "file",
      "source": "parts/linux/cloud-init/artifacts/enable-dhcpv6.sh",
      "destination": "/home/packer/enable-dhcpv6.sh"
    },
    {
      "type": "file",
      "source": "parts/linux/cloud-init/artifacts/dhcpv6.service",
      "destination": "/home/packer/dhcpv6.service"
    },
    {
      "type": "file",
      "source": "parts/linux/cloud-init/artifacts/sync-container-logs.sh",
      "destination": "/home/packer/sync-container-logs.sh"
    },
    {
      "type": "file",
      "source": "parts/linux/cloud-init/artifacts/sync-container-logs.service",
      "destination": "/home/packer/sync-container-logs.service"
    },
    {
      "type": "file",
      "source": "parts/linux/cloud-init/artifacts/crictl.yaml",
      "destination": "/home/packer/crictl.yaml"
    },
    {
      "type": "file",
      "source": "parts/linux/cloud-init/artifacts/ensure-no-dup.sh",
      "destination": "/home/packer/ensure-no-dup.sh"
    },
    {
      "type": "file",
      "source": "parts/linux/cloud-init/artifacts/ensure-no-dup.service",
      "destination": "/home/packer/ensure-no-dup.service"
    },
    {
      "type": "file",
      "source": "parts/linux/cloud-init/artifacts/teleportd.service",
      "destination": "/home/packer/teleportd.service"
    },
    {
      "type": "file",
      "source": "parts/linux/cloud-init/artifacts/setup-custom-search-domains.sh",
      "destination": "/home/packer/setup-custom-search-domains.sh"
    },
    {
      "type": "file",
      "source": "parts/linux/cloud-init/artifacts/cis.sh",
      "destination": "/home/packer/cis.sh"
    },
    {
      "type": "file",
      "source": "vhdbuilder/scripts/linux/tool_installs.sh",
      "destination": "/home/packer/tool_installs.sh"
    },
    {
      "type": "file",
      "source": "vhdbuilder/scripts/linux/mariner/tool_installs_mariner.sh",
      "destination": "/home/packer/tool_installs_distro.sh"
    },
    {
      "type": "file",
      "source": "vhdbuilder/packer/install-dependencies.sh",
      "destination": "/home/packer/install-dependencies.sh"
    },
    {
      "type": "file",
      "source": "vhdbuilder/packer/components.json",
      "destination": "/home/packer/components.json"
    },
    {
      "type": "file",
      "source": "parts/linux/cloud-init/artifacts/manifest.json",
      "destination": "/home/packer/manifest.json"
    },
    {
      "type": "file",
      "source": "vhdbuilder/packer/kube-proxy-images.json",
      "destination": "/home/packer/kube-proxy-images.json"
    },
    {
      "type": "file",
      "source": "parts/linux/cloud-init/artifacts/sysctl-d-60-CIS.conf",
      "destination": "/home/packer/sysctl-d-60-CIS.conf"
    },
    {
      "type": "file",
      "source": "parts/linux/cloud-init/artifacts/sshd_config",
      "destination": "/home/packer/sshd_config"
    },
    {
      "type": "file",
      "source": "parts/linux/cloud-init/artifacts/rsyslog-d-60-CIS.conf",
      "destination": "/home/packer/rsyslog-d-60-CIS.conf"
    },
    {
      "type": "file",
      "source": "parts/linux/cloud-init/artifacts/etc-issue",
      "destination": "/home/packer/etc-issue"
    },
    {
      "type": "file",
      "source": "parts/linux/cloud-init/artifacts/etc-issue.net",
      "destination": "/home/packer/etc-issue.net"
    },
    {
      "type": "file",
      "source": "parts/linux/cloud-init/artifacts/modprobe-CIS.conf",
      "destination": "/home/packer/modprobe-CIS.conf"
    },
    {
      "type": "file",
      "source": "parts/linux/cloud-init/artifacts/pwquality-CIS.conf",
      "destination": "/home/packer/pwquality-CIS.conf"
    },
    {
      "type": "file",
      "source": "parts/linux/cloud-init/artifacts/pam-d-su",
      "destination": "/home/packer/pam-d-su"
    },
    {
      "type": "file",
      "source": "parts/linux/cloud-init/artifacts/pam-d-common-auth",
      "destination": "/home/packer/pam-d-common-auth"
    },
    {
      "type": "file",
      "source": "parts/linux/cloud-init/artifacts/pam-d-common-password",
      "destination": "/home/packer/pam-d-common-password"
    },
    {
      "type": "file",
      "source": "parts/linux/cloud-init/artifacts/profile-d-cis.sh",
      "destination": "/home/packer/profile-d-cis.sh"
    },
    {
      "type": "file",
      "source": "parts/linux/cloud-init/artifacts/disk_queue.service",
      "destination": "/home/packer/disk_queue.service"
    },
    {
      "type": "file",
      "source": "parts/linux/cloud-init/artifacts/mariner/update_certs_mariner.service",
      "destination": "/home/packer/update_certs.service"
    },
    {
      "type": "file",
      "source": "parts/linux/cloud-init/artifacts/update_certs.path",
      "destination": "/home/packer/update_certs.path"
    },
    {
      "type": "file",
      "source": "parts/linux/cloud-init/artifacts/update_certs.sh",
      "destination": "/home/packer/update_certs.sh"
    },
    {
      "type": "file",
      "source": "parts/linux/cloud-init/artifacts/ci-syslog-watcher.path",
      "destination": "/home/packer/ci-syslog-watcher.path"
    },
    {
      "type": "file",
      "source": "parts/linux/cloud-init/artifacts/ci-syslog-watcher.service",
      "destination": "/home/packer/ci-syslog-watcher.service"
    },
    {
      "type": "file",
      "source": "parts/linux/cloud-init/artifacts/ci-syslog-watcher.sh",
      "destination": "/home/packer/ci-syslog-watcher.sh"
    },
    {
      "type": "file",
      "source": "parts/linux/cloud-init/artifacts/aks-logrotate.sh",
      "destination": "/home/packer/logrotate.sh"
    },
    {
      "type": "file",
      "source": "parts/linux/cloud-init/artifacts/aks-logrotate.service",
      "destination": "/home/packer/logrotate.service"
    },
    {
      "type": "file",
      "source": "parts/linux/cloud-init/artifacts/aks-logrotate.timer",
      "destination": "/home/packer/logrotate.timer"
    },
    {
      "type": "file",
      "source": "parts/linux/cloud-init/artifacts/aks-logrotate-override.conf",
      "destination": "/home/packer/override.conf"
    },
    {
      "type": "file",
      "source": "parts/linux/cloud-init/artifacts/aks-rsyslog",
      "destination": "/home/packer/rsyslog"
    },
    {
      "type": "file",
      "source": "parts/linux/cloud-init/artifacts/ipv6_nftables",
      "destination": "/home/packer/ipv6_nftables"
    },
    {
      "type": "file",
      "source": "parts/linux/cloud-init/artifacts/ipv6_nftables.service",
      "destination": "/home/packer/ipv6_nftables.service"
    },
    {
      "type": "file",
      "source": "parts/linux/cloud-init/artifacts/ipv6_nftables.sh",
      "destination": "/home/packer/ipv6_nftables.sh"
    },
    {
      "type": "file",
      "source": "parts/linux/cloud-init/artifacts/apt-preferences",
      "destination": "/home/packer/apt-preferences"
    },
    {
      "type": "file",
      "source": "parts/linux/cloud-init/artifacts/kms.service",
      "destination": "/home/packer/kms.service"
    },
    {
      "type": "file",
      "source": "parts/linux/cloud-init/artifacts/health-monitor.sh",
      "destination": "/home/packer/health-monitor.sh"
    },
    {
      "type": "file",
      "source": "parts/linux/cloud-init/artifacts/mig-partition.sh",
      "destination": "/home/packer/mig-partition.sh"
    },
    {
      "type": "file",
      "source": "parts/linux/cloud-init/artifacts/containerd-monitor.service",
      "destination": "/home/packer/containerd-monitor.service"
    },
    {
      "type": "file",
      "source": "parts/linux/cloud-init/artifacts/containerd-monitor.timer",
      "destination": "/home/packer/containerd-monitor.timer"
    },
    {
      "type": "file",
      "source": "parts/linux/cloud-init/artifacts/containerd.service",
      "destination": "/home/packer/containerd.service"
    },
    {
      "type": "file",
      "source": "parts/linux/cloud-init/artifacts/pam-d-common-auth",
      "destination": "/home/packer/pam-d-common-auth"
    },
    {
      "type": "file",
      "source": "parts/linux/cloud-init/artifacts/pam-d-common-password",
      "destination": "/home/packer/pam-d-common-password"
    },
    {
      "type": "file",
      "source": "parts/linux/cloud-init/artifacts/pam-d-su",
      "destination": "/home/packer/pam-d-su"
    },
    {
      "type": "file",
      "source": "vhdbuilder/notice.txt",
      "destination": "/home/packer/NOTICE.txt"
    },
    {
      "type": "shell",
      "inline": [
<<<<<<< HEAD
        "sudo FEATURE_FLAGS={{user `feature_flags`}} BUILD_NUMBER={{user `build_number`}} BUILD_ID={{user `build_id`}} COMMIT={{user `commit`}} HYPERV_GENERATION={{user `hyperv_generation`}} CONTAINER_RUNTIME={{user `container_runtime`}} TELEPORTD_PLUGIN_DOWNLOAD_URL={{user `teleportd_plugin_download_url`}} ENABLE_FIPS={{user `enable_fips`}} SGX_INSTALL={{user `sgx_install`}} IMG_SKU={{user `img_sku`}} /bin/bash -ux /home/packer/install-dependencies.sh"
=======
        "sudo FEATURE_FLAGS={{user `feature_flags`}} BUILD_NUMBER={{user `build_number`}} BUILD_ID={{user `build_id`}} COMMIT={{user `commit`}} HYPERV_GENERATION={{user `hyperv_generation`}} CONTAINER_RUNTIME={{user `container_runtime`}} TELEPORTD_PLUGIN_DOWNLOAD_URL={{user `teleportd_plugin_download_url`}} ENABLE_FIPS={{user `enable_fips`}} SGX_INSTALL={{user `sgx_install`}} IMG_SKU={{user `img_sku`}} /bin/bash -ux /home/packer/pre-install-dependencies.sh"
>>>>>>> c0612b84
      ]
    },
    {
      "type": "shell",
      "inline": "sudo reboot",
      "expect_disconnect": true,
      "skip_clean": true,
      "pause_after": "60s"
    },
    {
<<<<<<< HEAD
=======
      "type": "shell",
      "inline": [
        "sudo FEATURE_FLAGS={{user `feature_flags`}} BUILD_NUMBER={{user `build_number`}} BUILD_ID={{user `build_id`}} COMMIT={{user `commit`}} HYPERV_GENERATION={{user `hyperv_generation`}} CONTAINER_RUNTIME={{user `container_runtime`}} TELEPORTD_PLUGIN_DOWNLOAD_URL={{user `teleportd_plugin_download_url`}} ENABLE_FIPS={{user `enable_fips`}} SGX_INSTALL={{user `sgx_install`}} IMG_SKU={{user `img_sku`}} /bin/bash -ux /home/packer/install-dependencies.sh"
      ]
    },
    {
      "type": "shell",
      "inline": [
        "sudo FEATURE_FLAGS={{user `feature_flags`}} BUILD_NUMBER={{user `build_number`}} BUILD_ID={{user `build_id`}} COMMIT={{user `commit`}} HYPERV_GENERATION={{user `hyperv_generation`}} CONTAINER_RUNTIME={{user `container_runtime`}} TELEPORTD_PLUGIN_DOWNLOAD_URL={{user `teleportd_plugin_download_url`}} ENABLE_FIPS={{user `enable_fips`}} SGX_INSTALL={{user `sgx_install`}} IMG_SKU={{user `img_sku`}} /bin/bash -ux /home/packer/post-install-dependencies.sh"
      ]
    },
    {
>>>>>>> c0612b84
      "type": "file",
      "source": "vhdbuilder/packer/list-images.sh",
      "destination": "/home/packer/list-images.sh"
    },
    {
      "type": "file",
      "source": "vhdbuilder/packer/trivy-scan.sh",
      "destination": "/home/packer/trivy-scan.sh"
    },
    {
      "type": "shell",
      "inline": [
        "sudo SKU_NAME={{user `sku_name`}} IMAGE_VERSION={{user `image_version`}} CONTAINER_RUNTIME={{user `container_runtime`}} /bin/bash -ux /home/packer/list-images.sh"
      ]
    },
    {
      "type": "shell",
      "inline": [
        "sudo /bin/bash -ux /home/packer/trivy-scan.sh"
      ]
    },
    {
      "type": "file",
      "direction": "download",
      "source": "/opt/azure/containers/image-bom.json",
      "destination": "image-bom.json"
    },
    {
      "type": "file",
      "direction": "download",
      "source": "/opt/azure/containers/trivy-report.json",
      "destination": "trivy-report.json"
    },
    {
      "type": "file",
      "direction": "download",
      "source": "/opt/azure/containers/trivy-images-table.txt",
      "destination": "trivy-images-table.txt"
    },
    {
      "type": "file",
      "direction": "download",
      "source": "/opt/azure/vhd-install.complete",
      "destination": "release-notes.txt"
    },
    {
      "type": "shell",
      "inline": [
        "sudo /bin/bash -eux /home/packer/cis.sh",
        "sudo /bin/bash -eux /opt/azure/containers/cleanup-vhd.sh",
        "sudo /usr/bin/waagent -force -deprovision+user && export HISTSIZE=0 && sync || exit 125"
      ]
    }
  ]
}<|MERGE_RESOLUTION|>--- conflicted
+++ resolved
@@ -465,11 +465,7 @@
     {
       "type": "shell",
       "inline": [
-<<<<<<< HEAD
         "sudo FEATURE_FLAGS={{user `feature_flags`}} BUILD_NUMBER={{user `build_number`}} BUILD_ID={{user `build_id`}} COMMIT={{user `commit`}} HYPERV_GENERATION={{user `hyperv_generation`}} CONTAINER_RUNTIME={{user `container_runtime`}} TELEPORTD_PLUGIN_DOWNLOAD_URL={{user `teleportd_plugin_download_url`}} ENABLE_FIPS={{user `enable_fips`}} SGX_INSTALL={{user `sgx_install`}} IMG_SKU={{user `img_sku`}} /bin/bash -ux /home/packer/install-dependencies.sh"
-=======
-        "sudo FEATURE_FLAGS={{user `feature_flags`}} BUILD_NUMBER={{user `build_number`}} BUILD_ID={{user `build_id`}} COMMIT={{user `commit`}} HYPERV_GENERATION={{user `hyperv_generation`}} CONTAINER_RUNTIME={{user `container_runtime`}} TELEPORTD_PLUGIN_DOWNLOAD_URL={{user `teleportd_plugin_download_url`}} ENABLE_FIPS={{user `enable_fips`}} SGX_INSTALL={{user `sgx_install`}} IMG_SKU={{user `img_sku`}} /bin/bash -ux /home/packer/pre-install-dependencies.sh"
->>>>>>> c0612b84
       ]
     },
     {
@@ -480,21 +476,6 @@
       "pause_after": "60s"
     },
     {
-<<<<<<< HEAD
-=======
-      "type": "shell",
-      "inline": [
-        "sudo FEATURE_FLAGS={{user `feature_flags`}} BUILD_NUMBER={{user `build_number`}} BUILD_ID={{user `build_id`}} COMMIT={{user `commit`}} HYPERV_GENERATION={{user `hyperv_generation`}} CONTAINER_RUNTIME={{user `container_runtime`}} TELEPORTD_PLUGIN_DOWNLOAD_URL={{user `teleportd_plugin_download_url`}} ENABLE_FIPS={{user `enable_fips`}} SGX_INSTALL={{user `sgx_install`}} IMG_SKU={{user `img_sku`}} /bin/bash -ux /home/packer/install-dependencies.sh"
-      ]
-    },
-    {
-      "type": "shell",
-      "inline": [
-        "sudo FEATURE_FLAGS={{user `feature_flags`}} BUILD_NUMBER={{user `build_number`}} BUILD_ID={{user `build_id`}} COMMIT={{user `commit`}} HYPERV_GENERATION={{user `hyperv_generation`}} CONTAINER_RUNTIME={{user `container_runtime`}} TELEPORTD_PLUGIN_DOWNLOAD_URL={{user `teleportd_plugin_download_url`}} ENABLE_FIPS={{user `enable_fips`}} SGX_INSTALL={{user `sgx_install`}} IMG_SKU={{user `img_sku`}} /bin/bash -ux /home/packer/post-install-dependencies.sh"
-      ]
-    },
-    {
->>>>>>> c0612b84
       "type": "file",
       "source": "vhdbuilder/packer/list-images.sh",
       "destination": "/home/packer/list-images.sh"
