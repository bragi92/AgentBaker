name: $(Date:yyyyMMdd)$(Rev:.r)_e2e

pr:
  branches:
    include:
    - main
    - 'official/*'

variables:
- group: ab-e2e

pool:
  name: nodesigtest-pool

jobs:
- job: Run_AgentBaker_E2E
  steps:
  - bash: |
      az login --identity
      az account set -s $(AZURE_SUBSCRIPTION_ID)
    displayName: az login
  - bash: bash .pipelines/scripts/setup_go.sh
    displayName: setup go
  - bash: |
      export PATH="/usr/local/go/bin:$PATH"
      go version
      cd e2e
<<<<<<< HEAD
      go test -timeout 20m -v -run Test_All ./
=======
      go test -timeout 30m -v -run Test_All ./...
>>>>>>> 878cc586
    displayName: Run AgentBaker E2E
  - publish: $(System.DefaultWorkingDirectory)/e2e/vm-logs
    artifact: vm-logs
    condition: always()
  - publish: $(System.DefaultWorkingDirectory)/e2e/cluster-parameters
    artifact: cluster-parameters
    condition: always()
 
 <|MERGE_RESOLUTION|>--- conflicted
+++ resolved
@@ -25,11 +25,7 @@
       export PATH="/usr/local/go/bin:$PATH"
       go version
       cd e2e
-<<<<<<< HEAD
-      go test -timeout 20m -v -run Test_All ./
-=======
-      go test -timeout 30m -v -run Test_All ./...
->>>>>>> 878cc586
+      go test -timeout 30m -v -run Test_All ./
     displayName: Run AgentBaker E2E
   - publish: $(System.DefaultWorkingDirectory)/e2e/vm-logs
     artifact: vm-logs
