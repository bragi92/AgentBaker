package e2e_test

import (
	"context"
	"fmt"
<<<<<<< HEAD
	"strings"
=======
>>>>>>> 6e0d96df
	"testing"

	"github.com/Azure/agentbakere2e/scenario"
	"github.com/Azure/azure-sdk-for-go/sdk/azcore/to"
	"github.com/Azure/azure-sdk-for-go/sdk/resourcemanager/containerservice/armcontainerservice"
	"github.com/Azure/azure-sdk-for-go/sdk/resourcemanager/resources/armresources"
)

<<<<<<< HEAD
const (
	managedClusterResourceType = "Microsoft.ContainerService/managedClusters"
)

func isExistingResourceGroup(ctx context.Context, cloud *azureClient, resourceGroupName string) (bool, error) {
	rgExistence, err := cloud.resourceGroupClient.CheckExistence(ctx, resourceGroupName, nil)
	if err != nil {
		return false, fmt.Errorf("failed to get RG %q: %q", resourceGroupName, err)
	}

	return rgExistence.Success, nil
}

func ensureResourceGroup(ctx context.Context, t *testing.T, cloud *azureClient, resourceGroupName string) error {
	t.Logf("ensuring resource group %q...", resourceGroupName)
=======
func setupCluster(ctx context.Context, t *testing.T, cloud *azureClient, location, resourceGroupName, clusterName string) error {
	var needNewCluster bool
>>>>>>> 6e0d96df

	rgExists, err := isExistingResourceGroup(ctx, cloud, resourceGroupName)
	if err != nil {
		return err
	}

	if !rgExists {
		_, err = cloud.resourceGroupClient.CreateOrUpdate(
			ctx,
			resourceGroupName,
			armresources.ResourceGroup{
				Location: to.Ptr(e2eTestLocation),
				Name:     to.Ptr(resourceGroupName),
			},
			nil)

		if err != nil {
			return fmt.Errorf("failed to create RG %q: %q", resourceGroupName, err)
		}
	}

	return nil
}

func ensureCluster(ctx context.Context, t *testing.T, cloud *azureClient, location, resourceGroupName string, cluster *armcontainerservice.ManagedCluster, isNewCluster bool) error {
	var needNewCluster bool
	clusterName := *cluster.Name

	if !isNewCluster {
		aksCluster, err := cloud.aksClient.Get(ctx, resourceGroupName, clusterName, nil)
		if err != nil {
			if isResourceNotFoundError(err) {
				t.Logf("received ResourceNotFound error when trying to GET test cluster %q", clusterName)
				needNewCluster = true
			} else {
				return fmt.Errorf("failed to get aks cluster %q: %q", clusterName, err)
			}
		} else {
			// We only need to check the MC resource group + cluster properties if the cluster resource itself exists
			rgExists, err := isExistingResourceGroup(ctx, cloud, *cluster.Properties.NodeResourceGroup)
			if err != nil {
				return err
			}

<<<<<<< HEAD
			if !rgExists || aksCluster.Properties == nil || aksCluster.Properties.ProvisioningState == nil || *aksCluster.Properties.ProvisioningState == "Failed" {
				t.Logf("deleting test cluster in bad state: %q", clusterName)
=======
			if !mcRgExistence.Success || aksCluster.Properties == nil || aksCluster.Properties.ProvisioningState == nil || *aksCluster.Properties.ProvisioningState == "Failed" {
				t.Log("deleting E2E test cluster in bad state...")
>>>>>>> 6e0d96df

				needNewCluster = true
				poller, err := cloud.aksClient.BeginDelete(ctx, resourceGroupName, clusterName, nil)
				if err != nil {
					return fmt.Errorf("failed to start aks cluster %q deletion: %q", clusterName, err)
				}

				_, err = poller.PollUntilDone(ctx, nil)
				if err != nil {
					return fmt.Errorf("failed to wait for aks cluster %q deletion: %q", clusterName, err)
				}
			}
		}
	} else {
		t.Log("recreating E2E test resource group...")

		needNewCluster = true
	}

	// A new cluster is created if the test RG does not exist, the cluster itself does not exist, or if the cluster is in an unusable state
	if needNewCluster {
<<<<<<< HEAD
		t.Logf("recreating test cluster %q...", clusterName)
=======
		t.Log("recreating E2E test cluster... ")
>>>>>>> 6e0d96df

		pollerResp, err := cloud.aksClient.BeginCreateOrUpdate(
			ctx,
			resourceGroupName,
			clusterName,
			*cluster,
			nil,
		)

		if err != nil {
			return fmt.Errorf("failed to recreate aks cluster: %q", err)
		}

		_, err = pollerResp.PollUntilDone(ctx, nil)
		if err != nil {
			return fmt.Errorf("failed to finish aks cluster recreation %q", err)
		}
	}

	return nil
}

func getClusterSubnetID(ctx context.Context, cloud *azureClient, location, mcResourceGroupName, clusterName string) (string, error) {
	pager := cloud.vnetClient.NewListPager(mcResourceGroupName, nil)

	for pager.More() {
		nextResult, err := pager.NextPage(ctx)
		if err != nil {
			return "", fmt.Errorf("failed to advance page: %q", err)
		}
		for _, v := range nextResult.Value {
			if v == nil {
				return "", fmt.Errorf("aks vnet id was empty")
			}
			return fmt.Sprintf("%s/subnets/%s", *v.ID, "aks-subnet"), nil
		}
	}

	return "", fmt.Errorf("failed to find aks vnet")
}

func listClusters(ctx context.Context, t *testing.T, cloud *azureClient, resourceGroupName string) ([]*armcontainerservice.ManagedCluster, error) {
	clusters := []*armcontainerservice.ManagedCluster{}
	pager := cloud.resourceClient.NewListByResourceGroupPager(resourceGroupName, nil)

	for pager.More() {
		page, err := pager.NextPage(ctx)
		if err != nil {
			return nil, fmt.Errorf("failed to advance page: %q", err)
		}
		for _, resource := range page.Value {
			if strings.EqualFold(*resource.Type, managedClusterResourceType) {
				cluster, err := cloud.aksClient.Get(ctx, resourceGroupName, *resource.Name, nil)
				if err != nil {
					return nil, fmt.Errorf("failed to get aks cluster: %q", err)
				}

				t.Logf("found agentbaker e2e cluster: %q", *cluster.Name)
				clusters = append(clusters, &cluster.ManagedCluster)
			}
		}
	}

	return clusters, nil
}

func chooseCompatibleCluster(scenario *scenario.Scenario, clusters []*armcontainerservice.ManagedCluster) *armcontainerservice.ManagedCluster {
	for _, cluster := range clusters {
		if scenario.ScenarioConfig.ClusterSelector(cluster) {
			return cluster
		}
	}
	return nil
}

func getBaseClusterModel(clusterName, location string) armcontainerservice.ManagedCluster {
	return armcontainerservice.ManagedCluster{
		Location: to.Ptr(location),
		Properties: &armcontainerservice.ManagedClusterProperties{
			DNSPrefix: to.Ptr(clusterName),
			AgentPoolProfiles: []*armcontainerservice.ManagedClusterAgentPoolProfile{
				{
					Name:         to.Ptr("nodepool1"),
					Count:        to.Ptr[int32](2),
					VMSize:       to.Ptr("Standard_DS2_v2"),
					MaxPods:      to.Ptr[int32](110),
					OSType:       to.Ptr(armcontainerservice.OSTypeLinux),
					Type:         to.Ptr(armcontainerservice.AgentPoolTypeVirtualMachineScaleSets),
					Mode:         to.Ptr(armcontainerservice.AgentPoolModeSystem),
					OSDiskSizeGB: to.Ptr[int32](512),
				},
			},
			NetworkProfile: &armcontainerservice.NetworkProfile{
				NetworkPlugin: to.Ptr(armcontainerservice.NetworkPluginKubenet),
			},
		},
		Identity: &armcontainerservice.ManagedClusterIdentity{
			Type: to.Ptr(armcontainerservice.ResourceIdentityTypeSystemAssigned),
		},
	}
}<|MERGE_RESOLUTION|>--- conflicted
+++ resolved
@@ -3,10 +3,7 @@
 import (
 	"context"
 	"fmt"
-<<<<<<< HEAD
 	"strings"
-=======
->>>>>>> 6e0d96df
 	"testing"
 
 	"github.com/Azure/agentbakere2e/scenario"
@@ -15,7 +12,6 @@
 	"github.com/Azure/azure-sdk-for-go/sdk/resourcemanager/resources/armresources"
 )
 
-<<<<<<< HEAD
 const (
 	managedClusterResourceType = "Microsoft.ContainerService/managedClusters"
 )
@@ -31,10 +27,6 @@
 
 func ensureResourceGroup(ctx context.Context, t *testing.T, cloud *azureClient, resourceGroupName string) error {
 	t.Logf("ensuring resource group %q...", resourceGroupName)
-=======
-func setupCluster(ctx context.Context, t *testing.T, cloud *azureClient, location, resourceGroupName, clusterName string) error {
-	var needNewCluster bool
->>>>>>> 6e0d96df
 
 	rgExists, err := isExistingResourceGroup(ctx, cloud, resourceGroupName)
 	if err != nil {
@@ -79,13 +71,8 @@
 				return err
 			}
 
-<<<<<<< HEAD
 			if !rgExists || aksCluster.Properties == nil || aksCluster.Properties.ProvisioningState == nil || *aksCluster.Properties.ProvisioningState == "Failed" {
 				t.Logf("deleting test cluster in bad state: %q", clusterName)
-=======
-			if !mcRgExistence.Success || aksCluster.Properties == nil || aksCluster.Properties.ProvisioningState == nil || *aksCluster.Properties.ProvisioningState == "Failed" {
-				t.Log("deleting E2E test cluster in bad state...")
->>>>>>> 6e0d96df
 
 				needNewCluster = true
 				poller, err := cloud.aksClient.BeginDelete(ctx, resourceGroupName, clusterName, nil)
@@ -107,11 +94,7 @@
 
 	// A new cluster is created if the test RG does not exist, the cluster itself does not exist, or if the cluster is in an unusable state
 	if needNewCluster {
-<<<<<<< HEAD
 		t.Logf("recreating test cluster %q...", clusterName)
-=======
-		t.Log("recreating E2E test cluster... ")
->>>>>>> 6e0d96df
 
 		pollerResp, err := cloud.aksClient.BeginCreateOrUpdate(
 			ctx,
