package scenario

import "testing"

// Initializes and returns the set of scenarios comprising the E2E suite in table-form.
func InitScenarioTable(t *testing.T, scenariosToRun map[string]bool) Table {
	table := Table{}
	for _, scenario := range scenarios() {
		if scenariosToRun == nil || scenariosToRun[scenario.Name] {
			t.Logf("will run E2E scenario %q: %s", scenario.Name, scenario.Description)
			table[scenario.Name] = scenario
		}
	}
	return table
}

// Is called internally by the scenario package to get each scenario's respective config as one long slice.
// To add a sceneario, implement a new function in a separate file that returns a *Scenario and add
// its return value to the slice returned by this function.
func scenarios() []*Scenario {
	return []*Scenario{
		base(),
		ubuntu2204(),
		marinerv1(),
		marinerv2(),
		ubuntu2204ARM64(),
		marinerv2ARM64(),
		gpu(),
<<<<<<< HEAD
		marinerv1CustomSysctls(),
=======
		base_azurecni(),
		marinerv1_azurecni(),
		marinerv2_azurecni(),
		gpu_azurecni(),
>>>>>>> 9f01caec
	}
}<|MERGE_RESOLUTION|>--- conflicted
+++ resolved
@@ -26,13 +26,10 @@
 		ubuntu2204ARM64(),
 		marinerv2ARM64(),
 		gpu(),
-<<<<<<< HEAD
 		marinerv1CustomSysctls(),
-=======
 		base_azurecni(),
 		marinerv1_azurecni(),
 		marinerv2_azurecni(),
 		gpu_azurecni(),
->>>>>>> 9f01caec
 	}
 }