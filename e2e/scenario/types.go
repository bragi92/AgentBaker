package scenario

import (
	"context"
	"testing"

	"github.com/Azure/agentbaker/pkg/agent/datamodel"
	"github.com/Azure/azure-sdk-for-go/sdk/resourcemanager/compute/armcompute"
	"github.com/Azure/azure-sdk-for-go/sdk/resourcemanager/containerservice/armcontainerservice"
)

type Table map[string]*Scenario

type Scenario struct {
	Name        string
	Description string
	Config
}

type Config struct {
	// BootstrapConfig          *datamodel.NodeBootstrappingConfiguration
	ClusterSelector        func(*armcontainerservice.ManagedCluster) bool
	ClusterMutator         func(*armcontainerservice.ManagedCluster)
	BootstrapConfigMutator func(*datamodel.NodeBootstrappingConfiguration)
	VMConfigMutator        func(*armcompute.VirtualMachineScaleSet)
	Validator              func(context.Context, *testing.T, *ValidationInput) error
	LiveVMValidators       []*LiveVMValidator
}

<<<<<<< HEAD
type VMCommandOutputAsserterFn func(string, string) error
=======
type VMCommandOutputAsserterFn func(stdout, stderr string) error
>>>>>>> 2ff28191

type LiveVMValidator struct {
	Description string
	Command     string
	Asserter    VMCommandOutputAsserterFn
}

type ValidationInput struct {
	PrivateIP     string
	SSHPrivateKey string
}<|MERGE_RESOLUTION|>--- conflicted
+++ resolved
@@ -27,11 +27,7 @@
 	LiveVMValidators       []*LiveVMValidator
 }
 
-<<<<<<< HEAD
-type VMCommandOutputAsserterFn func(string, string) error
-=======
 type VMCommandOutputAsserterFn func(stdout, stderr string) error
->>>>>>> 2ff28191
 
 type LiveVMValidator struct {
 	Description string
