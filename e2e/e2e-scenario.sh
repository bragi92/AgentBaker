--- conflicted
+++ resolved
@@ -91,11 +91,7 @@
     --vm-sku $VM_SKU \
     --instance-count 1 \
     --assign-identity $msiResourceID \
-<<<<<<< HEAD
     --image "MicrosoftCBLMariner:cbl-mariner:cbl-mariner-2-gen2:latest" \
-=======
-    --image $SIG_VERSION_ID \
->>>>>>> 09f1ba40
     --upgrade-policy-mode Automatic \
     --os-disk-size-gb 40 \
     --ssh-key-values ~/.ssh/id_rsa.pub \
