package e2e_test

import (
	"context"
	"log"
	mrand "math/rand"
	"path/filepath"
	"testing"
	"time"

	"github.com/Azure/agentbaker/pkg/agent/datamodel"
	"github.com/Azure/agentbakere2e/clients"
	"github.com/Azure/agentbakere2e/exec"
	"github.com/Azure/agentbakere2e/scenario"
	"github.com/barkimedes/go-deepcopy"
)

func Test_All(t *testing.T) {
	r := mrand.New(mrand.NewSource(time.Now().UnixNano()))
	ctx := context.Background()
	t.Parallel()

	suiteConfig, err := newSuiteConfig()
	if err != nil {
		t.Fatal(err)
	}

	if err := createE2ELoggingDir(); err != nil {
		t.Fatal(err)
	}

	scenarios := scenario.InitScenarioTable(suiteConfig.scenariosToRun)

	cloud, err := clients.NewAzureClient(suiteConfig.subscription)
	if err != nil {
		t.Fatal(err)
	}

	if err := ensureResourceGroup(ctx, cloud, suiteConfig.resourceGroupName); err != nil {
		t.Fatal(err)
	}

	clusterConfigs, err := getInitialClusterConfigs(ctx, cloud, suiteConfig.resourceGroupName)
	if err != nil {
		t.Fatal(err)
	}

<<<<<<< HEAD
	paramCache := parameterCache{}

	if err := createMissingClusters(ctx, r, cloud, suiteConfig, scenarios, paramCache, &clusterConfigs); err != nil {
		t.Fatal(err)
	}

	for _, scenario := range scenarios {
		scenario := scenario

		clusterConfig, err := chooseCluster(ctx, r, cloud, suiteConfig, scenario, paramCache, clusterConfigs)
=======
	if err := createMissingClusters(ctx, r, cloud, suiteConfig, scenarios, &clusterConfigs); err != nil {
		t.Fatal(err)
	}

	for _, scenario := range scenarios {
		scenario := scenario

		clusterConfig, err := chooseCluster(ctx, r, cloud, suiteConfig, scenario, clusterConfigs)
>>>>>>> b19b9c46
		if err != nil {
			t.Fatal(err)
		}

		clusterName := *clusterConfig.cluster.Name
		log.Printf("chose cluster: %q", clusterName)

		baseConfig, err := getBaseNodeBootstrappingConfiguration(ctx, cloud, suiteConfig, clusterConfig.parameters)
		if err != nil {
			t.Fatal(err)
		}

		copied, err := deepcopy.Anything(baseConfig)
		if err != nil {
			t.Error(err)
			continue
		}
		nbc := copied.(*datamodel.NodeBootstrappingConfiguration)

		if scenario.Config.BootstrapConfigMutator != nil {
			scenario.Config.BootstrapConfigMutator(nbc)
		}

		t.Run(scenario.Name, func(t *testing.T) {
			t.Parallel()

			caseLogsDir, err := createVMLogsDir(scenario.Name)
			if err != nil {
				t.Fatal(err)
			}

<<<<<<< HEAD
			opts := &runOpts{
=======
			opts := &scenarioRunOpts{
>>>>>>> b19b9c46
				clusterConfig: clusterConfig,
				cloud:         cloud,
				suiteConfig:   suiteConfig,
				scenario:      scenario,
				nbc:           nbc,
				loggingDir:    caseLogsDir,
			}

			runScenario(ctx, t, r, opts)
		})
	}
}

func runScenario(ctx context.Context, t *testing.T, r *mrand.Rand, opts *runOpts) {
	privateKeyBytes, publicKeyBytes, err := getNewRSAKeyPair(r)
	if err != nil {
		t.Error(err)
		return
	}

	vmssSucceeded := true
	vmssName, vmssModel, cleanupVMSS, err := bootstrapVMSS(ctx, t, r, opts, publicKeyBytes)
	if cleanupVMSS != nil {
		defer cleanupVMSS()
	}
	if err != nil {
		vmssSucceeded = false
		if !isVMExtensionProvisioningError(err) {
			t.Fatal("Encountered an unknown error while creating VM:", err)
		}
		log.Println("VM was unable to be provisioned due to a CSE error, will still atempt to extract provisioning logs...")
	}

	if vmssModel != nil {
		if err := writeToFile(filepath.Join(opts.loggingDir, "vmssId.txt"), *vmssModel.ID); err != nil {
			t.Fatal("failed to write vmss resource ID to disk", err)
		}
	}

	vmPrivateIP, err := pollGetVMPrivateIP(ctx, vmssName, opts)
	if err != nil {
		t.Fatalf("failed to get VM private IP: %s", err)
	}

<<<<<<< HEAD
	debugPodName, err := getDebugPodName(opts.clusterConfig.kube)
	if err != nil {
		t.Fatalf("unable to get debug pod name: %s", err)
	}

	executor := exec.NewRemoteCommandExecutor(ctx, opts.clusterConfig.kube, defaultNamespace, debugPodName, vmPrivateIP, string(privateKeyBytes))

	// Perform posthoc log extraction when the VMSS creation succeeded or failed due to a CSE error
	defer func() {
		logFiles, err := extractLogsFromVM(ctx, executor)
=======
	// Perform posthoc log extraction when the VMSS creation succeeded or failed due to a CSE error
	defer func() {
		err := pollExtractVMLogs(ctx, vmssName, vmPrivateIP, privateKeyBytes, opts)
		if err != nil {
			t.Fatal(err)
		}
	}()

	// Only perform node readiness/pod-related checks when VMSS creation succeeded
	if vmssSucceeded {
		log.Println("vmss creation succeded, proceeding with node readiness and pod checks...")
		nodeName, err := validateNodeHealth(ctx, opts.clusterConfig.kube, vmssName)
		if err != nil {
			t.Fatal(err)
		}

		if opts.nbc.AgentPoolProfile.WorkloadRuntime == datamodel.WasmWasi {
			log.Println("wasm scenario: running wasm validation...")
			if err := ensureWasmRuntimeClasses(ctx, opts.clusterConfig.kube); err != nil {
				t.Fatalf("unable to ensure wasm RuntimeClasses: %s", err)
			}
			if err := validateWasm(ctx, opts.clusterConfig.kube, nodeName, string(privateKeyBytes)); err != nil {
				t.Fatalf("unable to validate wasm: %s", err)
			}
		}

		log.Println("node is ready, proceeding with validation commands...")

		err = runLiveVMValidators(ctx, vmssName, vmPrivateIP, string(privateKeyBytes), opts)
>>>>>>> b19b9c46
		if err != nil {
			t.Fatalf("error extracting VM logs: %s", err)
		}

<<<<<<< HEAD
		log.Printf("dumping VM logs to local directory: %s", opts.loggingDir)

		if err = dumpFileMapToDir(opts.loggingDir, logFiles); err != nil {
			t.Fatalf("error dumping VM logs: %s", err)
		}
	}()

	// Only perform node readiness/pod-related checks when VMSS creation succeeded
	if vmssSucceeded {
		nodeName, err := pollGetNodeName(ctx, opts.clusterConfig.kube, vmssName)
		if err != nil {
			t.Fatalf("unable to query for new node name: %s", err)
		}

		log.Println("vmss creation succeded, proceeding with k8s validation...")
		if err := runK8sValidators(ctx, nodeName, *executor, opts); err != nil {
			t.Fatal("k8s validation failed: %s", err)
		}

		log.Println("k8s validation succeeded, proceeding with live VM validation...")
		if err := runLiveVMValidators(ctx, *executor, opts); err != nil {
			t.Fatal("live VM validation failed: %s", err)
		}
=======
		log.Println("node bootstrapping succeeded!")
>>>>>>> b19b9c46
	}
}<|MERGE_RESOLUTION|>--- conflicted
+++ resolved
@@ -45,18 +45,6 @@
 		t.Fatal(err)
 	}
 
-<<<<<<< HEAD
-	paramCache := parameterCache{}
-
-	if err := createMissingClusters(ctx, r, cloud, suiteConfig, scenarios, paramCache, &clusterConfigs); err != nil {
-		t.Fatal(err)
-	}
-
-	for _, scenario := range scenarios {
-		scenario := scenario
-
-		clusterConfig, err := chooseCluster(ctx, r, cloud, suiteConfig, scenario, paramCache, clusterConfigs)
-=======
 	if err := createMissingClusters(ctx, r, cloud, suiteConfig, scenarios, &clusterConfigs); err != nil {
 		t.Fatal(err)
 	}
@@ -65,7 +53,6 @@
 		scenario := scenario
 
 		clusterConfig, err := chooseCluster(ctx, r, cloud, suiteConfig, scenario, clusterConfigs)
->>>>>>> b19b9c46
 		if err != nil {
 			t.Fatal(err)
 		}
@@ -97,11 +84,7 @@
 				t.Fatal(err)
 			}
 
-<<<<<<< HEAD
 			opts := &runOpts{
-=======
-			opts := &scenarioRunOpts{
->>>>>>> b19b9c46
 				clusterConfig: clusterConfig,
 				cloud:         cloud,
 				suiteConfig:   suiteConfig,
@@ -146,7 +129,6 @@
 		t.Fatalf("failed to get VM private IP: %s", err)
 	}
 
-<<<<<<< HEAD
 	debugPodName, err := getDebugPodName(opts.clusterConfig.kube)
 	if err != nil {
 		t.Fatalf("unable to get debug pod name: %s", err)
@@ -157,42 +139,10 @@
 	// Perform posthoc log extraction when the VMSS creation succeeded or failed due to a CSE error
 	defer func() {
 		logFiles, err := extractLogsFromVM(ctx, executor)
-=======
-	// Perform posthoc log extraction when the VMSS creation succeeded or failed due to a CSE error
-	defer func() {
-		err := pollExtractVMLogs(ctx, vmssName, vmPrivateIP, privateKeyBytes, opts)
-		if err != nil {
-			t.Fatal(err)
-		}
-	}()
-
-	// Only perform node readiness/pod-related checks when VMSS creation succeeded
-	if vmssSucceeded {
-		log.Println("vmss creation succeded, proceeding with node readiness and pod checks...")
-		nodeName, err := validateNodeHealth(ctx, opts.clusterConfig.kube, vmssName)
-		if err != nil {
-			t.Fatal(err)
-		}
-
-		if opts.nbc.AgentPoolProfile.WorkloadRuntime == datamodel.WasmWasi {
-			log.Println("wasm scenario: running wasm validation...")
-			if err := ensureWasmRuntimeClasses(ctx, opts.clusterConfig.kube); err != nil {
-				t.Fatalf("unable to ensure wasm RuntimeClasses: %s", err)
-			}
-			if err := validateWasm(ctx, opts.clusterConfig.kube, nodeName, string(privateKeyBytes)); err != nil {
-				t.Fatalf("unable to validate wasm: %s", err)
-			}
-		}
-
-		log.Println("node is ready, proceeding with validation commands...")
-
-		err = runLiveVMValidators(ctx, vmssName, vmPrivateIP, string(privateKeyBytes), opts)
->>>>>>> b19b9c46
 		if err != nil {
 			t.Fatalf("error extracting VM logs: %s", err)
 		}
 
-<<<<<<< HEAD
 		log.Printf("dumping VM logs to local directory: %s", opts.loggingDir)
 
 		if err = dumpFileMapToDir(opts.loggingDir, logFiles); err != nil {
@@ -216,8 +166,5 @@
 		if err := runLiveVMValidators(ctx, *executor, opts); err != nil {
 			t.Fatal("live VM validation failed: %s", err)
 		}
-=======
-		log.Println("node bootstrapping succeeded!")
->>>>>>> b19b9c46
 	}
 }