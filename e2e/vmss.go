package e2e_test

import (
	"context"
	"crypto/rsa"
	"crypto/x509"
	"encoding/json"
	"encoding/pem"
	"fmt"
	"io"
	mrand "math/rand"

	"github.com/Azure/agentbakere2e/scenario"
	"github.com/Azure/azure-sdk-for-go/sdk/azcore/runtime"
	"github.com/Azure/azure-sdk-for-go/sdk/azcore/to"
	"github.com/Azure/azure-sdk-for-go/sdk/resourcemanager/compute/armcompute"
	"golang.org/x/crypto/ssh"
)

// Returns a newly generated RSA public/private key pair with the private key in PEM format.
func getNewRSAKeyPair(r *mrand.Rand) (privatePEMBytes []byte, publicKeyBytes []byte, e error) {
	privateKey, err := rsa.GenerateKey(r, 4096)
	if err != nil {
		return nil, nil, fmt.Errorf("failed to create rsa private key: %q", err)
	}

	err = privateKey.Validate()
	if err != nil {
		return nil, nil, fmt.Errorf("failed to validate rsa private key: %q", err)
	}

	publicRsaKey, err := ssh.NewPublicKey(&privateKey.PublicKey)
	if err != nil {
		return nil, nil, fmt.Errorf("failed to convert private to public key: %q", err)
	}

	publicKeyBytes = ssh.MarshalAuthorizedKey(publicRsaKey)

	// Get ASN.1 DER format
	privDER := x509.MarshalPKCS1PrivateKey(privateKey)

	// pem.Block
	privBlock := pem.Block{
		Type:    "RSA PRIVATE KEY",
		Headers: nil,
		Bytes:   privDER,
	}

	// Private key in PEM format
	privatePEMBytes = pem.EncodeToMemory(&privBlock)

	return
}

func createVMSSWithPayload(ctx context.Context, customData, cseCmd, vmssName string, publicKeyBytes []byte, opts *scenarioRunOpts) (*armcompute.VirtualMachineScaleSet, error) {
	model := getBaseVMSSModel(vmssName, opts.suiteConfig.location, *opts.chosenCluster.Properties.NodeResourceGroup, opts.subnetID, string(publicKeyBytes), customData, cseCmd)

	isAzureCNI, err := opts.isChosenClusterAzureCNI()
	if err != nil {
		return nil, fmt.Errorf("failed to determine whether chosen cluster uses Azure CNI from cluster model: %s", err)
	}

	if isAzureCNI {
		if err := addPodIPConfigsForAzureCNI(&model, vmssName, opts); err != nil {
			return nil, fmt.Errorf("failed to create pod IP configs for azure CNI scenario: %s", err)
		}
	}

	if opts.scenario.VMConfigMutator != nil {
		opts.scenario.VMConfigMutator(&model)
	}

	pollerResp, err := opts.cloud.vmssClient.BeginCreateOrUpdate(
		ctx,
		*opts.chosenCluster.Properties.NodeResourceGroup,
		vmssName,
		model,
		nil,
	)
	if err != nil {
		return nil, err
	}

	vmssResp, err := pollerResp.PollUntilDone(ctx, nil)
	if err != nil {
		return nil, err
	}

	return &vmssResp.VirtualMachineScaleSet, nil
}

<<<<<<< HEAD
=======
// Adds additional IP configs to the passed in vmss model based on the chosen cluster's setting of "maxPodsPerNode",
// as we need be able to allow AKS to allocate an additional IP config for each pod running on the given node.
// Additional info: https://learn.microsoft.com/en-us/azure/aks/configure-azure-cni
func addPodIPConfigsForAzureCNI(vmss *armcompute.VirtualMachineScaleSet, vmssName string, opts *scenarioRunOpts) error {
	maxPodsPerNode, err := opts.chosenClusterMaxPodsPerNode()
	if err != nil {
		return fmt.Errorf("failed to read agentpool MaxPods value from chosen cluster model: %s", err)
	}

	var podIPConfigs []*armcompute.VirtualMachineScaleSetIPConfiguration
	for i := 1; i <= maxPodsPerNode; i++ {
		ipConfig := &armcompute.VirtualMachineScaleSetIPConfiguration{
			Name: to.Ptr(fmt.Sprintf("%s%d", vmssName, i)),
			Properties: &armcompute.VirtualMachineScaleSetIPConfigurationProperties{
				Subnet: &armcompute.APIEntityReference{
					ID: to.Ptr(opts.subnetID),
				},
			},
		}
		podIPConfigs = append(podIPConfigs, ipConfig)
	}
	vmssNICConfig := vmss.Properties.VirtualMachineProfile.NetworkProfile.NetworkInterfaceConfigurations[0]
	ipConfigs := append(vmssNICConfig.Properties.IPConfigurations, podIPConfigs...)
	vmss.Properties.VirtualMachineProfile.NetworkProfile.NetworkInterfaceConfigurations[0].Properties.IPConfigurations = ipConfigs
	return nil
}

>>>>>>> 9f01caec
func getVMPrivateIPAddress(ctx context.Context, cloud *azureClient, subscription, mcResourceGroupName, vmssName string) (string, error) {
	pl := cloud.coreClient.Pipeline()
	url := fmt.Sprintf(listVMSSNetworkInterfaceURLTemplate,
		subscription,
		mcResourceGroupName,
		vmssName,
		0,
	)
	req, err := runtime.NewRequest(ctx, "GET", url)
	if err != nil {
		return "", err
	}

	resp, err := pl.Do(req)
	if err != nil {
		return "", err
	}

	defer resp.Body.Close()

	respBytes, err := io.ReadAll(resp.Body)
	if err != nil {
		return "", err
	}

	var instanceNICResult listVMSSVMNetworkInterfaceResult

	if err := json.Unmarshal(respBytes, &instanceNICResult); err != nil {
		return "", err
	}

	privateIP := instanceNICResult.Value[0].Properties.IPConfigurations[0].Properties.PrivateIPAddress
	return privateIP, nil
}

func getBaseVMSSModel(name, location, mcResourceGroupName, subnetID, sshPublicKey, customData, cseCmd string) armcompute.VirtualMachineScaleSet {
	return armcompute.VirtualMachineScaleSet{
		Location: to.Ptr(location),
		SKU: &armcompute.SKU{
			Name:     to.Ptr("Standard_DS2_v2"),
			Capacity: to.Ptr[int64](1),
		},
		Properties: &armcompute.VirtualMachineScaleSetProperties{
			Overprovision: to.Ptr(false),
			UpgradePolicy: &armcompute.UpgradePolicy{
				Mode: to.Ptr(armcompute.UpgradeModeManual),
			},
			VirtualMachineProfile: &armcompute.VirtualMachineScaleSetVMProfile{
				ExtensionProfile: &armcompute.VirtualMachineScaleSetExtensionProfile{
					Extensions: []*armcompute.VirtualMachineScaleSetExtension{
						{
							Name: to.Ptr("vmssCSE"),
							Properties: &armcompute.VirtualMachineScaleSetExtensionProperties{
								Publisher:               to.Ptr("Microsoft.Azure.Extensions"),
								Type:                    to.Ptr("CustomScript"),
								TypeHandlerVersion:      to.Ptr("2.0"),
								AutoUpgradeMinorVersion: to.Ptr(true),
								Settings:                map[string]interface{}{},
								ProtectedSettings: map[string]interface{}{
									"commandToExecute": cseCmd,
								},
							},
						},
					},
				},
				OSProfile: &armcompute.VirtualMachineScaleSetOSProfile{
					ComputerNamePrefix: to.Ptr(name),
					AdminUsername:      to.Ptr("azureuser"),
					CustomData:         &customData,
					LinuxConfiguration: &armcompute.LinuxConfiguration{
						SSH: &armcompute.SSHConfiguration{
							PublicKeys: []*armcompute.SSHPublicKey{
								{
									KeyData: to.Ptr(sshPublicKey),
									Path:    to.Ptr("/home/azureuser/.ssh/authorized_keys"),
								},
							},
						},
					},
				},
				StorageProfile: &armcompute.VirtualMachineScaleSetStorageProfile{
					ImageReference: &armcompute.ImageReference{
						ID: to.Ptr(scenario.DefaultImageVersionIDs["ubuntu1804"]),
					},
					OSDisk: &armcompute.VirtualMachineScaleSetOSDisk{
						CreateOption: to.Ptr(armcompute.DiskCreateOptionTypesFromImage),
						DiskSizeGB:   to.Ptr(int32(512)),
						OSType:       to.Ptr(armcompute.OperatingSystemTypesLinux),
					},
				},
				NetworkProfile: &armcompute.VirtualMachineScaleSetNetworkProfile{
					NetworkInterfaceConfigurations: []*armcompute.VirtualMachineScaleSetNetworkConfiguration{
						{
							Name: to.Ptr(name),
							Properties: &armcompute.VirtualMachineScaleSetNetworkConfigurationProperties{
								Primary:            to.Ptr(true),
								EnableIPForwarding: to.Ptr(true),
								IPConfigurations: []*armcompute.VirtualMachineScaleSetIPConfiguration{
									{
										Name: to.Ptr(fmt.Sprintf("%s0", name)),
										Properties: &armcompute.VirtualMachineScaleSetIPConfigurationProperties{
											Primary: to.Ptr(true),
											LoadBalancerBackendAddressPools: []*armcompute.SubResource{
												{
													ID: to.Ptr(
														fmt.Sprintf(
															"/subscriptions/8ecadfc9-d1a3-4ea4-b844-0d9f87e4d7c8/resourceGroups/%s/providers/Microsoft.Network/loadBalancers/kubernetes/backendAddressPools/aksOutboundBackendPool",
															mcResourceGroupName,
														),
													),
												},
											},
											Subnet: &armcompute.APIEntityReference{
												ID: to.Ptr(subnetID),
											},
										},
									},
								},
							},
						},
					},
				},
			},
		},
	}
}<|MERGE_RESOLUTION|>--- conflicted
+++ resolved
@@ -89,8 +89,6 @@
 	return &vmssResp.VirtualMachineScaleSet, nil
 }
 
-<<<<<<< HEAD
-=======
 // Adds additional IP configs to the passed in vmss model based on the chosen cluster's setting of "maxPodsPerNode",
 // as we need be able to allow AKS to allocate an additional IP config for each pod running on the given node.
 // Additional info: https://learn.microsoft.com/en-us/azure/aks/configure-azure-cni
@@ -118,7 +116,6 @@
 	return nil
 }
 
->>>>>>> 9f01caec
 func getVMPrivateIPAddress(ctx context.Context, cloud *azureClient, subscription, mcResourceGroupName, vmssName string) (string, error) {
 	pl := cloud.coreClient.Pipeline()
 	url := fmt.Sprintf(listVMSSNetworkInterfaceURLTemplate,
