#!/bin/bash

echo "Sourcing cse_install_distro.sh for Mariner"

removeContainerd() {
    retrycmd_if_failure 10 5 60 dnf remove -y moby-containerd
}

installDeps() {
    dnf_makecache || exit $ERR_APT_UPDATE_TIMEOUT
    dnf_update || exit $ERR_APT_DIST_UPGRADE_TIMEOUT
    for dnf_package in blobfuse ca-certificates check-restart cifs-utils cloud-init-azure-kvp conntrack-tools cracklib dnf-automatic ebtables ethtool fuse git inotify-tools iotop iproute ipset iptables jq kernel-devel logrotate lsof nmap-ncat nfs-utils pam pigz psmisc rsyslog socat sysstat traceroute util-linux xz zip; do
      if ! dnf_install 30 1 600 $dnf_package; then
        exit $ERR_APT_INSTALL_TIMEOUT
      fi
    done

<<<<<<< HEAD
    # install additional apparmor deps for 2.0; additionally, install kernel-headers by default for 2.0 and moving forward.
    for dnf_package in apparmor-parser libapparmor kernel-headers; do
      if ! dnf_install 30 1 600 $dnf_package; then
        exit $ERR_APT_INSTALL_TIMEOUT
      fi
    done

    SYSCTL_CONFIG_DEST="/etc/sysctl.d/60-CIS.conf"
    touch "${SYSCTL_CONFIG_DEST}"
    cat << EOF > "${SYSCTL_CONFIG_DEST}"
# 3.1.2 Ensure packet redirect sending is disabled
net.ipv4.conf.all.send_redirects = 0
net.ipv4.conf.default.send_redirects = 0
# 3.2.1 Ensure source routed packets are not accepted 
net.ipv4.conf.all.accept_source_route = 0
net.ipv4.conf.default.accept_source_route = 0
# 3.2.2 Ensure ICMP redirects are not accepted
net.ipv4.conf.all.accept_redirects = 0
net.ipv4.conf.default.accept_redirects = 0
# 3.2.3 Ensure secure ICMP redirects are not accepted
net.ipv4.conf.all.secure_redirects = 0
net.ipv4.conf.default.secure_redirects = 0
# 3.2.4 Ensure suspicious packets are logged
net.ipv4.conf.all.log_martians = 1
net.ipv4.conf.default.log_martians = 1
# 3.3.1 Ensure IPv6 router advertisements are not accepted
net.ipv6.conf.all.accept_ra = 0
net.ipv6.conf.default.accept_ra = 0
# 3.3.2 Ensure IPv6 redirects are not accepted
net.ipv6.conf.all.accept_redirects = 0
net.ipv6.conf.default.accept_redirects = 0
# refer to https://github.com/kubernetes/kubernetes/blob/75d45bdfc9eeda15fb550e00da662c12d7d37985/pkg/kubelet/cm/container_manager_linux.go#L359-L397
vm.overcommit_memory = 1
kernel.panic = 10
kernel.panic_on_oops = 1
# to ensure node stability, we set this to the PID_MAX_LIMIT on 64-bit systems: refer to https://kubernetes.io/docs/concepts/policy/pid-limiting/
kernel.pid_max = 4194304
# https://github.com/Azure/AKS/issues/772
fs.inotify.max_user_watches = 1048576
EOF
    set -x
}

addMarinerNvidiaRepo() {
    MARINER_NVIDIA_REPO_FILEPATH="/etc/yum.repos.d/mariner-nvidia.repo"
    touch "${MARINER_NVIDIA_REPO_FILEPATH}"
    cat << EOF > "${MARINER_NVIDIA_REPO_FILEPATH}"
[mariner-official-nvidia]
name=CBL-Mariner Official Nvidia 2.0 x86_64
baseurl=https://packages.microsoft.com/cbl-mariner/2.0/prod/nvidia/x86_64
gpgkey=file:///etc/pki/rpm-gpg/MICROSOFT-RPM-GPG-KEY file:///etc/pki/rpm-gpg/MICROSOFT-METADATA-GPG-KEY
gpgcheck=1
repo_gpgcheck=1
enabled=1
skip_if_unavailable=True
sslverify=1
EOF
=======
    # install additional apparmor deps for 2.0;
    if [[ $OS_VERSION == "2.0" ]]; then
      for dnf_package in apparmor-parser libapparmor blobfuse2; do
        if ! dnf_install 30 1 600 $dnf_package; then
          exit $ERR_APT_INSTALL_TIMEOUT
        fi
      done
    fi
>>>>>>> a56b10ae
}

downloadGPUDrivers() {
    # uname -r in Mariner will return %{version}-%{release}.%{mariner_version_postfix}
    # Need to process the return value of "uname -r" to get the %{version} value
    KERNEL_VERSION=$(cut -d - -f 1 <<< "$(uname -r)")
    CUDA_VERSION="*_${KERNEL_VERSION}*"

    if ! dnf_install 30 1 600 cuda-${CUDA_VERSION}; then
      exit $ERR_APT_INSTALL_TIMEOUT
    fi
}

installNvidiaContainerRuntime() {
    MARINER_NVIDIA_CONTAINER_RUNTIME_VERSION="3.11.0"
    MARINER_NVIDIA_CONTAINER_TOOLKIT_VERSION="1.11.0"
    
    for nvidia_package in nvidia-container-runtime-${MARINER_NVIDIA_CONTAINER_RUNTIME_VERSION} nvidia-container-toolkit-${MARINER_NVIDIA_CONTAINER_TOOLKIT_VERSION} nvidia-container-toolkit-base-${MARINER_NVIDIA_CONTAINER_TOOLKIT_VERSION} libnvidia-container-tools-${MARINER_NVIDIA_CONTAINER_TOOLKIT_VERSION} libnvidia-container1-${MARINER_NVIDIA_CONTAINER_TOOLKIT_VERSION}; do
      if ! dnf_install 30 1 600 $nvidia_package; then
        exit $ERR_APT_INSTALL_TIMEOUT
      fi
    done
}

installSGXDrivers() {
    echo "SGX drivers not yet supported for Mariner"
    exit $ERR_SGX_DRIVERS_START_FAIL
}

# CSE+VHD can dictate the containerd version, users don't care as long as it works
installStandaloneContainerd() {
    CONTAINERD_VERSION=$1
    #overwrite the passed containerd_version since mariner uses only 1 version now which is different than ubuntu's
    CONTAINERD_VERSION="1.3.4"
    # azure-built runtimes have a "+azure" suffix in their version strings (i.e 1.4.1+azure). remove that here.
    CURRENT_VERSION=$(containerd -version | cut -d " " -f 3 | sed 's|v||' | cut -d "+" -f 1)
    # v1.4.1 is our lowest supported version of containerd
    
    if semverCompare ${CURRENT_VERSION:-"0.0.0"} ${CONTAINERD_VERSION}; then
        echo "currently installed containerd version ${CURRENT_VERSION} is greater than (or equal to) target base version ${CONTAINERD_VERSION}. skipping installStandaloneContainerd."
    else
        echo "installing containerd version ${CONTAINERD_VERSION}"
        removeContainerd
        # TODO: tie runc to r92 once that's possible on Mariner's pkg repo and if we're still using v1.linux shim
        if ! dnf_install 30 1 600 moby-containerd; then
          exit $ERR_CONTAINERD_INSTALL_TIMEOUT
        fi
    fi

    # Workaround to restore the CSE configuration after containerd has been installed from the package server.
    if [[ -f /etc/containerd/config.toml.rpmsave ]]; then
        mv /etc/containerd/config.toml.rpmsave /etc/containerd/config.toml
    fi

}

cleanUpGPUDrivers() {
    rm -Rf $GPU_DEST /opt/gpu
}

downloadContainerdFromVersion() {
    echo "downloadContainerdFromVersion not implemented for mariner"
}

downloadContainerdFromURL() {
    echo "downloadContainerdFromURL not implemented for mariner"
}

#EOF<|MERGE_RESOLUTION|>--- conflicted
+++ resolved
@@ -15,7 +15,6 @@
       fi
     done
 
-<<<<<<< HEAD
     # install additional apparmor deps for 2.0; additionally, install kernel-headers by default for 2.0 and moving forward.
     for dnf_package in apparmor-parser libapparmor kernel-headers; do
       if ! dnf_install 30 1 600 $dnf_package; then
@@ -73,16 +72,6 @@
 skip_if_unavailable=True
 sslverify=1
 EOF
-=======
-    # install additional apparmor deps for 2.0;
-    if [[ $OS_VERSION == "2.0" ]]; then
-      for dnf_package in apparmor-parser libapparmor blobfuse2; do
-        if ! dnf_install 30 1 600 $dnf_package; then
-          exit $ERR_APT_INSTALL_TIMEOUT
-        fi
-      done
-    fi
->>>>>>> a56b10ae
 }
 
 downloadGPUDrivers() {
