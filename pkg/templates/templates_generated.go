// Code generated for package templates by go-bindata DO NOT EDIT. (@generated)
// sources:
// linux/cloud-init/artifacts/10-bindmount.conf
// linux/cloud-init/artifacts/10-componentconfig.conf
// linux/cloud-init/artifacts/10-containerd.conf
// linux/cloud-init/artifacts/10-httpproxy.conf
// linux/cloud-init/artifacts/10-tlsbootstrap.conf
// linux/cloud-init/artifacts/apt-preferences
// linux/cloud-init/artifacts/bind-mount.service
// linux/cloud-init/artifacts/bind-mount.sh
// linux/cloud-init/artifacts/cis.sh
// linux/cloud-init/artifacts/containerd-monitor.service
// linux/cloud-init/artifacts/containerd-monitor.timer
// linux/cloud-init/artifacts/cse_cmd.sh
// linux/cloud-init/artifacts/cse_config.sh
// linux/cloud-init/artifacts/cse_helpers.sh
// linux/cloud-init/artifacts/cse_install.sh
// linux/cloud-init/artifacts/cse_main.sh
// linux/cloud-init/artifacts/cse_start.sh
// linux/cloud-init/artifacts/dhcpv6.service
// linux/cloud-init/artifacts/docker-monitor.service
// linux/cloud-init/artifacts/docker-monitor.timer
// linux/cloud-init/artifacts/docker_clear_mount_propagation_flags.conf
// linux/cloud-init/artifacts/enable-dhcpv6.sh
// linux/cloud-init/artifacts/ensure-no-dup.service
// linux/cloud-init/artifacts/ensure-no-dup.sh
// linux/cloud-init/artifacts/etc-issue
// linux/cloud-init/artifacts/etc-issue.net
// linux/cloud-init/artifacts/health-monitor.sh
// linux/cloud-init/artifacts/init-aks-custom-cloud-mariner.sh
// linux/cloud-init/artifacts/init-aks-custom-cloud.sh
// linux/cloud-init/artifacts/kms.service
// linux/cloud-init/artifacts/krustlet.service
// linux/cloud-init/artifacts/kubelet-monitor.service
// linux/cloud-init/artifacts/kubelet-monitor.timer
// linux/cloud-init/artifacts/kubelet.service
// linux/cloud-init/artifacts/mariner/cse_helpers_mariner.sh
// linux/cloud-init/artifacts/mariner/cse_install_mariner.sh
// linux/cloud-init/artifacts/mig-partition.service
// linux/cloud-init/artifacts/mig-partition.sh
// linux/cloud-init/artifacts/modprobe-CIS.conf
// linux/cloud-init/artifacts/nvidia-device-plugin.service
// linux/cloud-init/artifacts/nvidia-docker-daemon.json
// linux/cloud-init/artifacts/nvidia-modprobe.service
// linux/cloud-init/artifacts/pam-d-common-auth
// linux/cloud-init/artifacts/pam-d-common-password
// linux/cloud-init/artifacts/pam-d-su
// linux/cloud-init/artifacts/profile-d-cis.sh
// linux/cloud-init/artifacts/pwquality-CIS.conf
// linux/cloud-init/artifacts/reconcile-private-hosts.service
// linux/cloud-init/artifacts/reconcile-private-hosts.sh
// linux/cloud-init/artifacts/rsyslog-d-60-CIS.conf
// linux/cloud-init/artifacts/setup-custom-search-domains.sh
// linux/cloud-init/artifacts/sshd_config
// linux/cloud-init/artifacts/sshd_config_1604
// linux/cloud-init/artifacts/sshd_config_1804_fips
// linux/cloud-init/artifacts/sysctl-d-60-CIS.conf
// linux/cloud-init/artifacts/ubuntu/cse_helpers_ubuntu.sh
// linux/cloud-init/artifacts/ubuntu/cse_install_ubuntu.sh
// linux/cloud-init/nodecustomdata.yml
// windows/csecmd.ps1
// windows/kuberneteswindowssetup.ps1
// windows/windowscsehelper.ps1
package templates

import (
	"fmt"
	"io/ioutil"
	"os"
	"path/filepath"
	"strings"
	"time"
)
type asset struct {
	bytes []byte
	info  os.FileInfo
}

type bindataFileInfo struct {
	name    string
	size    int64
	mode    os.FileMode
	modTime time.Time
}

// Name return file name
func (fi bindataFileInfo) Name() string {
	return fi.name
}

// Size return file size
func (fi bindataFileInfo) Size() int64 {
	return fi.size
}

// Mode return file mode
func (fi bindataFileInfo) Mode() os.FileMode {
	return fi.mode
}

// Mode return file modify time
func (fi bindataFileInfo) ModTime() time.Time {
	return fi.modTime
}

// IsDir return file whether a directory
func (fi bindataFileInfo) IsDir() bool {
	return fi.mode&os.ModeDir != 0
}

// Sys return file is sys mode
func (fi bindataFileInfo) Sys() interface{} {
	return nil
}

var _linuxCloudInitArtifacts10BindmountConf = []byte(`[Unit]
Requires=bind-mount.service
After=bind-mount.service
`)

func linuxCloudInitArtifacts10BindmountConfBytes() ([]byte, error) {
	return _linuxCloudInitArtifacts10BindmountConf, nil
}

func linuxCloudInitArtifacts10BindmountConf() (*asset, error) {
	bytes, err := linuxCloudInitArtifacts10BindmountConfBytes()
	if err != nil {
		return nil, err
	}

	info := bindataFileInfo{name: "linux/cloud-init/artifacts/10-bindmount.conf", size: 0, mode: os.FileMode(0), modTime: time.Unix(0, 0)}
	a := &asset{bytes: bytes, info: info}
	return a, nil
}

var _linuxCloudInitArtifacts10ComponentconfigConf = []byte(`[Service]
Environment=KUBELET_CONFIG_FILE_FLAGS="--config /etc/default/kubeletconfig.json"
`)

func linuxCloudInitArtifacts10ComponentconfigConfBytes() ([]byte, error) {
	return _linuxCloudInitArtifacts10ComponentconfigConf, nil
}

func linuxCloudInitArtifacts10ComponentconfigConf() (*asset, error) {
	bytes, err := linuxCloudInitArtifacts10ComponentconfigConfBytes()
	if err != nil {
		return nil, err
	}

	info := bindataFileInfo{name: "linux/cloud-init/artifacts/10-componentconfig.conf", size: 0, mode: os.FileMode(0), modTime: time.Unix(0, 0)}
	a := &asset{bytes: bytes, info: info}
	return a, nil
}

var _linuxCloudInitArtifacts10ContainerdConf = []byte(`[Service]
Environment=KUBELET_CONTAINERD_FLAGS="--container-runtime=remote --runtime-request-timeout=15m --container-runtime-endpoint=unix:///run/containerd/containerd.sock"
`)

func linuxCloudInitArtifacts10ContainerdConfBytes() ([]byte, error) {
	return _linuxCloudInitArtifacts10ContainerdConf, nil
}

func linuxCloudInitArtifacts10ContainerdConf() (*asset, error) {
	bytes, err := linuxCloudInitArtifacts10ContainerdConfBytes()
	if err != nil {
		return nil, err
	}

	info := bindataFileInfo{name: "linux/cloud-init/artifacts/10-containerd.conf", size: 0, mode: os.FileMode(0), modTime: time.Unix(0, 0)}
	a := &asset{bytes: bytes, info: info}
	return a, nil
}

var _linuxCloudInitArtifacts10HttpproxyConf = []byte(`[Service]
EnvironmentFile=/etc/environment
`)

func linuxCloudInitArtifacts10HttpproxyConfBytes() ([]byte, error) {
	return _linuxCloudInitArtifacts10HttpproxyConf, nil
}

func linuxCloudInitArtifacts10HttpproxyConf() (*asset, error) {
	bytes, err := linuxCloudInitArtifacts10HttpproxyConfBytes()
	if err != nil {
		return nil, err
	}

	info := bindataFileInfo{name: "linux/cloud-init/artifacts/10-httpproxy.conf", size: 0, mode: os.FileMode(0), modTime: time.Unix(0, 0)}
	a := &asset{bytes: bytes, info: info}
	return a, nil
}

var _linuxCloudInitArtifacts10TlsbootstrapConf = []byte(`[Service]
Environment=KUBELET_TLS_BOOTSTRAP_FLAGS="--kubeconfig /var/lib/kubelet/kubeconfig --bootstrap-kubeconfig /var/lib/kubelet/bootstrap-kubeconfig"
`)

func linuxCloudInitArtifacts10TlsbootstrapConfBytes() ([]byte, error) {
	return _linuxCloudInitArtifacts10TlsbootstrapConf, nil
}

func linuxCloudInitArtifacts10TlsbootstrapConf() (*asset, error) {
	bytes, err := linuxCloudInitArtifacts10TlsbootstrapConfBytes()
	if err != nil {
		return nil, err
	}

	info := bindataFileInfo{name: "linux/cloud-init/artifacts/10-tlsbootstrap.conf", size: 0, mode: os.FileMode(0), modTime: time.Unix(0, 0)}
	a := &asset{bytes: bytes, info: info}
	return a, nil
}

var _linuxCloudInitArtifactsAptPreferences = []byte(``)

func linuxCloudInitArtifactsAptPreferencesBytes() ([]byte, error) {
	return _linuxCloudInitArtifactsAptPreferences, nil
}

func linuxCloudInitArtifactsAptPreferences() (*asset, error) {
	bytes, err := linuxCloudInitArtifactsAptPreferencesBytes()
	if err != nil {
		return nil, err
	}

	info := bindataFileInfo{name: "linux/cloud-init/artifacts/apt-preferences", size: 0, mode: os.FileMode(0), modTime: time.Unix(0, 0)}
	a := &asset{bytes: bytes, info: info}
	return a, nil
}

var _linuxCloudInitArtifactsBindMountService = []byte(`[Unit]
Description=Bind mount kubelet data
[Service]
Restart=on-failure
RemainAfterExit=yes
ExecStart=/bin/bash /opt/azure/containers/bind-mount.sh

[Install]
WantedBy=multi-user.target
`)

func linuxCloudInitArtifactsBindMountServiceBytes() ([]byte, error) {
	return _linuxCloudInitArtifactsBindMountService, nil
}

func linuxCloudInitArtifactsBindMountService() (*asset, error) {
	bytes, err := linuxCloudInitArtifactsBindMountServiceBytes()
	if err != nil {
		return nil, err
	}

	info := bindataFileInfo{name: "linux/cloud-init/artifacts/bind-mount.service", size: 0, mode: os.FileMode(0), modTime: time.Unix(0, 0)}
	a := &asset{bytes: bytes, info: info}
	return a, nil
}

var _linuxCloudInitArtifactsBindMountSh = []byte(`#!/usr/bin/env bash
set -o errexit
set -o nounset
set -o pipefail
set -x

# Bind mount kubelet to ephemeral storage on startup, as necessary.
#
# This fixes an issue with kubelet's ability to detect allocatable
# capacity for Node ephemeral-storage. On Azure, ephemeral-storage
# should correspond to the temp disk if a VM has one. This script makes
# that true by bind mounting the temp disk to /var/lib/kubelet, so
# kubelet thinks it's located on the temp disk (/dev/sdb). This results
# in correct calculation of ephemeral-storage capacity.

{{if eq GetKubeletDiskType "Temporary"}}
MOUNT_POINT="/mnt/aks"
{{end}}

KUBELET_MOUNT_POINT="${MOUNT_POINT}/kubelet"
KUBELET_DIR="/var/lib/kubelet"

mkdir -p "${MOUNT_POINT}"

# only move the kubelet directory to alternate location on first boot.
SENTINEL_FILE="/opt/azure/containers/bind-sentinel"
if [ ! -e "$SENTINEL_FILE" ]; then
    mv "$KUBELET_DIR" "$MOUNT_POINT"
    touch "$SENTINEL_FILE"
fi

# on every boot, bind mount the kubelet directory back to the expected
# location before kubelet itself may start.
mkdir -p "${KUBELET_DIR}"
mount --bind "${KUBELET_MOUNT_POINT}" "${KUBELET_DIR}" 
chmod a+w "${KUBELET_DIR}"`)

func linuxCloudInitArtifactsBindMountShBytes() ([]byte, error) {
	return _linuxCloudInitArtifactsBindMountSh, nil
}

func linuxCloudInitArtifactsBindMountSh() (*asset, error) {
	bytes, err := linuxCloudInitArtifactsBindMountShBytes()
	if err != nil {
		return nil, err
	}

	info := bindataFileInfo{name: "linux/cloud-init/artifacts/bind-mount.sh", size: 0, mode: os.FileMode(0), modTime: time.Unix(0, 0)}
	a := &asset{bytes: bytes, info: info}
	return a, nil
}

var _linuxCloudInitArtifactsCisSh = []byte(`#!/bin/bash

assignRootPW() {
  if grep '^root:[!*]:' /etc/shadow; then
    SALT=$(openssl rand -base64 5)
    SECRET=$(openssl rand -base64 37)
    CMD="import crypt, getpass, pwd; print crypt.crypt('$SECRET', '\$6\$$SALT\$')"
    HASH=$(python -c "$CMD")

    echo 'root:'$HASH | /usr/sbin/chpasswd -e || exit $ERR_CIS_ASSIGN_FILE_PERMISSION
  fi
}

assignFilePermissions() {
    FILES="
    auth.log
    alternatives.log
    cloud-init.log
    cloud-init-output.log
    daemon.log
    dpkg.log
    kern.log
    lastlog
    waagent.log
    syslog
    unattended-upgrades/unattended-upgrades.log
    unattended-upgrades/unattended-upgrades-dpkg.log
    azure-vnet-ipam.log
    azure-vnet-telemetry.log
    azure-cnimonitor.log
    azure-vnet.log
    kv-driver.log
    blobfuse-driver.log
    blobfuse-flexvol-installer.log
    landscape/sysinfo.log
    "
    for FILE in ${FILES}; do
        FILEPATH="/var/log/${FILE}"
        DIR=$(dirname "${FILEPATH}")
        mkdir -p ${DIR} || exit $ERR_CIS_ASSIGN_FILE_PERMISSION
        touch ${FILEPATH} || exit $ERR_CIS_ASSIGN_FILE_PERMISSION
        chmod 640 ${FILEPATH} || exit $ERR_CIS_ASSIGN_FILE_PERMISSION
    done
    find /var/log -type f -perm '/o+r' -exec chmod 'g-wx,o-rwx' {} \;
    chmod 600 /etc/passwd- || exit $ERR_CIS_ASSIGN_FILE_PERMISSION
    chmod 600 /etc/shadow- || exit $ERR_CIS_ASSIGN_FILE_PERMISSION
    chmod 600 /etc/group- || exit $ERR_CIS_ASSIGN_FILE_PERMISSION

    if [[ -f /etc/default/grub ]]; then
        chmod 644 /etc/default/grub || exit $ERR_CIS_ASSIGN_FILE_PERMISSION
    fi

    if [[ -f /etc/crontab ]]; then
        chmod 0600 /etc/crontab || exit $ERR_CIS_ASSIGN_FILE_PERMISSION
    fi
    for filepath in /etc/cron.hourly /etc/cron.daily /etc/cron.weekly /etc/cron.monthly /etc/cron.d; do
      chmod 0600 $filepath || exit $ERR_CIS_ASSIGN_FILE_PERMISSION
    done
}

setPWExpiration() {
  sed -i "s|PASS_MAX_DAYS||g" /etc/login.defs || exit $ERR_CIS_APPLY_PASSWORD_CONFIG
  grep 'PASS_MAX_DAYS' /etc/login.defs && exit $ERR_CIS_APPLY_PASSWORD_CONFIG
  sed -i "s|PASS_MIN_DAYS||g" /etc/login.defs || exit $ERR_CIS_APPLY_PASSWORD_CONFIG
  grep 'PASS_MIN_DAYS' /etc/login.defs && exit $ERR_CIS_APPLY_PASSWORD_CONFIG
  sed -i "s|INACTIVE=||g" /etc/default/useradd || exit $ERR_CIS_APPLY_PASSWORD_CONFIG
  grep 'INACTIVE=' /etc/default/useradd && exit $ERR_CIS_APPLY_PASSWORD_CONFIG
  echo 'PASS_MAX_DAYS 90' >> /etc/login.defs || exit $ERR_CIS_APPLY_PASSWORD_CONFIG
  grep 'PASS_MAX_DAYS 90' /etc/login.defs || exit $ERR_CIS_APPLY_PASSWORD_CONFIG
  echo 'PASS_MIN_DAYS 7' >> /etc/login.defs || exit $ERR_CIS_APPLY_PASSWORD_CONFIG
  grep 'PASS_MIN_DAYS 7' /etc/login.defs || exit $ERR_CIS_APPLY_PASSWORD_CONFIG
  echo 'INACTIVE=30' >> /etc/default/useradd || exit $ERR_CIS_APPLY_PASSWORD_CONFIG
  grep 'INACTIVE=30' /etc/default/useradd || exit $ERR_CIS_APPLY_PASSWORD_CONFIG
}

applyCIS() {
  setPWExpiration
  assignRootPW
  assignFilePermissions
}

applyCIS

#EOF
`)

func linuxCloudInitArtifactsCisShBytes() ([]byte, error) {
	return _linuxCloudInitArtifactsCisSh, nil
}

func linuxCloudInitArtifactsCisSh() (*asset, error) {
	bytes, err := linuxCloudInitArtifactsCisShBytes()
	if err != nil {
		return nil, err
	}

	info := bindataFileInfo{name: "linux/cloud-init/artifacts/cis.sh", size: 0, mode: os.FileMode(0), modTime: time.Unix(0, 0)}
	a := &asset{bytes: bytes, info: info}
	return a, nil
}

var _linuxCloudInitArtifactsContainerdMonitorService = []byte(`[Unit]
Description=a script that checks containerd health and restarts if needed
After=containerd.service
[Service]
Restart=always
RestartSec=10
RemainAfterExit=yes
ExecStart=/usr/local/bin/health-monitor.sh container-runtime containerd
#EOF
`)

func linuxCloudInitArtifactsContainerdMonitorServiceBytes() ([]byte, error) {
	return _linuxCloudInitArtifactsContainerdMonitorService, nil
}

func linuxCloudInitArtifactsContainerdMonitorService() (*asset, error) {
	bytes, err := linuxCloudInitArtifactsContainerdMonitorServiceBytes()
	if err != nil {
		return nil, err
	}

	info := bindataFileInfo{name: "linux/cloud-init/artifacts/containerd-monitor.service", size: 0, mode: os.FileMode(0), modTime: time.Unix(0, 0)}
	a := &asset{bytes: bytes, info: info}
	return a, nil
}

var _linuxCloudInitArtifactsContainerdMonitorTimer = []byte(`[Unit]
Description=a timer that delays containerd-monitor from starting too soon after boot
[Timer]
Unit=containerd-monitor.service
OnBootSec=10min
[Install]
WantedBy=multi-user.target
#EOF
`)

func linuxCloudInitArtifactsContainerdMonitorTimerBytes() ([]byte, error) {
	return _linuxCloudInitArtifactsContainerdMonitorTimer, nil
}

func linuxCloudInitArtifactsContainerdMonitorTimer() (*asset, error) {
	bytes, err := linuxCloudInitArtifactsContainerdMonitorTimerBytes()
	if err != nil {
		return nil, err
	}

	info := bindataFileInfo{name: "linux/cloud-init/artifacts/containerd-monitor.timer", size: 0, mode: os.FileMode(0), modTime: time.Unix(0, 0)}
	a := &asset{bytes: bytes, info: info}
	return a, nil
}

var _linuxCloudInitArtifactsCse_cmdSh = []byte(`echo $(date),$(hostname) > /var/log/azure/cluster-provision-cse-output.log;
{{GetVariable "outBoundCmd"}}
for i in $(seq 1 1200); do
grep -Fq "EOF" /opt/azure/containers/provision.sh && break;
if [ $i -eq 1200 ]; then exit 100; else sleep 1; fi;
done;
{{if IsAKSCustomCloud}}
for i in $(seq 1 1200); do
grep -Fq "EOF" {{GetInitAKSCustomCloudFilepath}} && break;
if [ $i -eq 1200 ]; then exit 100; else sleep 1; fi;
done;
{{GetInitAKSCustomCloudFilepath}} >> /var/log/azure/cluster-provision.log 2>&1;
{{end}}
ADMINUSER={{GetParameter "linuxAdminUsername"}}
MOBY_VERSION={{GetParameter "mobyVersion"}}
TENANT_ID={{GetVariable "tenantID"}}
KUBERNETES_VERSION={{GetParameter "kubernetesVersion"}}
HYPERKUBE_URL={{GetParameter "kubernetesHyperkubeSpec"}}
KUBE_BINARY_URL={{GetParameter "kubeBinaryURL"}}
KUBEPROXY_URL={{GetParameter "kubeProxySpec"}}
APISERVER_PUBLIC_KEY={{GetParameter "apiServerCertificate"}}
SUBSCRIPTION_ID={{GetVariable "subscriptionId"}}
RESOURCE_GROUP={{GetVariable "resourceGroup"}}
LOCATION={{GetVariable "location"}}
VM_TYPE={{GetVariable "vmType"}}
SUBNET={{GetVariable "subnetName"}}
NETWORK_SECURITY_GROUP={{GetVariable "nsgName"}}
VIRTUAL_NETWORK={{GetVariable "virtualNetworkName"}}
VIRTUAL_NETWORK_RESOURCE_GROUP={{GetVariable "virtualNetworkResourceGroupName"}}
ROUTE_TABLE={{GetVariable "routeTableName"}}
PRIMARY_AVAILABILITY_SET={{GetVariable "primaryAvailabilitySetName"}}
PRIMARY_SCALE_SET={{GetVariable "primaryScaleSetName"}}
SERVICE_PRINCIPAL_CLIENT_ID={{GetParameter "servicePrincipalClientId"}}
SERVICE_PRINCIPAL_CLIENT_SECRET='{{GetParameter "servicePrincipalClientSecret"}}'
KUBELET_PRIVATE_KEY={{GetParameter "clientPrivateKey"}}
NETWORK_PLUGIN={{GetParameter "networkPlugin"}}
NETWORK_POLICY={{GetParameter "networkPolicy"}}
VNET_CNI_PLUGINS_URL={{GetParameter "vnetCniLinuxPluginsURL"}}
CNI_PLUGINS_URL={{GetParameter "cniPluginsURL"}}
CLOUDPROVIDER_BACKOFF={{GetParameterProperty "cloudproviderConfig" "cloudProviderBackoff"}}
CLOUDPROVIDER_BACKOFF_MODE={{GetParameterProperty "cloudproviderConfig" "cloudProviderBackoffMode"}}
CLOUDPROVIDER_BACKOFF_RETRIES={{GetParameterProperty "cloudproviderConfig" "cloudProviderBackoffRetries"}}
CLOUDPROVIDER_BACKOFF_EXPONENT={{GetParameterProperty "cloudproviderConfig" "cloudProviderBackoffExponent"}}
CLOUDPROVIDER_BACKOFF_DURATION={{GetParameterProperty "cloudproviderConfig" "cloudProviderBackoffDuration"}}
CLOUDPROVIDER_BACKOFF_JITTER={{GetParameterProperty "cloudproviderConfig" "cloudProviderBackoffJitter"}}
CLOUDPROVIDER_RATELIMIT={{GetParameterProperty "cloudproviderConfig" "cloudProviderRateLimit"}}
CLOUDPROVIDER_RATELIMIT_QPS={{GetParameterProperty "cloudproviderConfig" "cloudProviderRateLimitQPS"}}
CLOUDPROVIDER_RATELIMIT_QPS_WRITE={{GetParameterProperty "cloudproviderConfig" "cloudProviderRateLimitQPSWrite"}}
CLOUDPROVIDER_RATELIMIT_BUCKET={{GetParameterProperty "cloudproviderConfig" "cloudProviderRateLimitBucket"}}
CLOUDPROVIDER_RATELIMIT_BUCKET_WRITE={{GetParameterProperty "cloudproviderConfig" "cloudProviderRateLimitBucketWrite"}}
LOAD_BALANCER_DISABLE_OUTBOUND_SNAT={{GetParameterProperty "cloudproviderConfig" "cloudProviderDisableOutboundSNAT"}}
USE_MANAGED_IDENTITY_EXTENSION={{GetVariable "useManagedIdentityExtension"}}
USE_INSTANCE_METADATA={{GetVariable "useInstanceMetadata"}}
LOAD_BALANCER_SKU={{GetVariable "loadBalancerSku"}}
EXCLUDE_MASTER_FROM_STANDARD_LB={{GetVariable "excludeMasterFromStandardLB"}}
MAXIMUM_LOADBALANCER_RULE_COUNT={{GetVariable "maximumLoadBalancerRuleCount"}}
CONTAINER_RUNTIME={{GetParameter "containerRuntime"}}
CLI_TOOL={{GetParameter "cliTool"}}
CONTAINERD_DOWNLOAD_URL_BASE={{GetParameter "containerdDownloadURLBase"}}
NETWORK_MODE={{GetParameter "networkMode"}}
KUBE_BINARY_URL={{GetParameter "kubeBinaryURL"}}
USER_ASSIGNED_IDENTITY_ID={{GetVariable "userAssignedIdentityID"}}
API_SERVER_NAME={{GetKubernetesEndpoint}}
IS_VHD={{GetVariable "isVHD"}}
GPU_NODE={{GetVariable "gpuNode"}}
SGX_NODE={{GetVariable "sgxNode"}}
MIG_NODE={{GetVariable "migNode"}}
CONFIG_GPU_DRIVER_IF_NEEDED={{GetVariable "configGPUDriverIfNeeded"}}
ENABLE_GPU_DEVICE_PLUGIN_IF_NEEDED={{GetVariable "enableGPUDevicePluginIfNeeded"}}
TELEPORTD_PLUGIN_DOWNLOAD_URL={{GetParameter "teleportdPluginURL"}}
CONTAINERD_VERSION={{GetParameter "containerdVersion"}}
RUNC_VERSION={{GetParameter "runcVersion"}}
/usr/bin/nohup /bin/bash -c "/bin/bash /opt/azure/containers/provision_start.sh"`)

func linuxCloudInitArtifactsCse_cmdShBytes() ([]byte, error) {
	return _linuxCloudInitArtifactsCse_cmdSh, nil
}

func linuxCloudInitArtifactsCse_cmdSh() (*asset, error) {
	bytes, err := linuxCloudInitArtifactsCse_cmdShBytes()
	if err != nil {
		return nil, err
	}

	info := bindataFileInfo{name: "linux/cloud-init/artifacts/cse_cmd.sh", size: 0, mode: os.FileMode(0), modTime: time.Unix(0, 0)}
	a := &asset{bytes: bytes, info: info}
	return a, nil
}

var _linuxCloudInitArtifactsCse_configSh = []byte(`#!/bin/bash
NODE_INDEX=$(hostname | tail -c 2)
NODE_NAME=$(hostname)

configureAdminUser(){
    chage -E -1 -I -1 -m 0 -M 99999 "${ADMINUSER}"
    chage -l "${ADMINUSER}"
}

{{- if EnableHostsConfigAgent}}
configPrivateClusterHosts() {
  systemctlEnableAndStart reconcile-private-hosts || exit $ERR_SYSTEMCTL_START_FAIL
}
{{- end}}

ensureRPC() {
    systemctlEnableAndStart rpcbind || exit $ERR_SYSTEMCTL_START_FAIL
    systemctlEnableAndStart rpc-statd || exit $ERR_SYSTEMCTL_START_FAIL
}

{{- if ShouldConfigTransparentHugePage}}
configureTransparentHugePage() {
    ETC_SYSFS_CONF="/etc/sysfs.conf"
    THP_ENABLED={{GetTransparentHugePageEnabled}}
    if [[ "${THP_ENABLED}" != "" ]]; then
        echo "${THP_ENABLED}" > /sys/kernel/mm/transparent_hugepage/enabled
        echo "kernel/mm/transparent_hugepage/enabled=${THP_ENABLED}" >> ${ETC_SYSFS_CONF}
    fi
    THP_DEFRAG={{GetTransparentHugePageDefrag}}
    if [[ "${THP_DEFRAG}" != "" ]]; then
        echo "${THP_DEFRAG}" > /sys/kernel/mm/transparent_hugepage/defrag
        echo "kernel/mm/transparent_hugepage/defrag=${THP_DEFRAG}" >> ${ETC_SYSFS_CONF}
    fi
}
{{- end}}

{{- if ShouldConfigSwapFile}}
configureSwapFile() {
    SWAP_SIZE_KB=$(expr {{GetSwapFileSizeMB}} \* 1000)
    DISK_FREE_KB=$(df /dev/sdb1 | sed 1d | awk '{print $4}')
    if [[ ${DISK_FREE_KB} -gt ${SWAP_SIZE_KB} ]]; then
        SWAP_LOCATION=/mnt/swapfile
        retrycmd_if_failure 24 5 25 fallocate -l ${SWAP_SIZE_KB}K ${SWAP_LOCATION} || exit $ERR_SWAP_CREAT_FAIL
        chmod 600 ${SWAP_LOCATION}
        retrycmd_if_failure 24 5 25 mkswap ${SWAP_LOCATION} || exit $ERR_SWAP_CREAT_FAIL
        retrycmd_if_failure 24 5 25 swapon ${SWAP_LOCATION} || exit $ERR_SWAP_CREAT_FAIL
        retrycmd_if_failure 24 5 25 swapon --show | grep ${SWAP_LOCATION} || exit $ERR_SWAP_CREAT_FAIL
        echo "${SWAP_LOCATION} none swap sw 0 0" >> /etc/fstab
    else
        echo "Insufficient disk space creating swap file: request ${SWAP_SIZE_KB} free ${DISK_FREE_KB}"
        exit $ERR_SWAP_CREAT_INSUFFICIENT_DISK_SPACE
    fi
}
{{- end}}

{{- if ShouldConfigureHTTPProxy}}
configureEtcEnvironment() {
    {{- if HasHTTPProxy }}
    echo 'HTTP_PROXY="{{GetHTTPProxy}}"' >> /etc/environment
    echo 'http_proxy="{{GetHTTPProxy}}"' >> /etc/environment
    {{- end}}
    {{- if HasHTTPSProxy }}
    echo 'HTTPS_PROXY="{{GetHTTPSProxy}}"' >> /etc/environment
    echo 'https_proxy="{{GetHTTPSProxy}}"' >> /etc/environment
    {{- end}}
    {{- if HasNoProxy }}
    echo 'NO_PROXY="{{GetNoProxy}}"' >> /etc/environment
    echo 'no_proxy="{{GetNoProxy}}"' >> /etc/environment
    {{- end}}
}
{{- end}}

{{- if ShouldConfigureHTTPProxyCA}}
configureHTTPProxyCA() {
    openssl x509 -outform pem -in /usr/local/share/ca-certificates/proxyCA.pem -out /usr/local/share/ca-certificates/proxyCA.crt || exit $ERR_HTTP_PROXY_CA_CONVERT
    rm -f /usr/local/share/ca-certificates/proxyCA.pem
    update-ca-certificates || exit $ERR_HTTP_PROXY_CA_UPDATE
}
{{- end}}

configureKubeletServerCert() {
    KUBELET_SERVER_PRIVATE_KEY_PATH="/etc/kubernetes/certs/kubeletserver.key"
    KUBELET_SERVER_CERT_PATH="/etc/kubernetes/certs/kubeletserver.crt"

    openssl genrsa -out $KUBELET_SERVER_PRIVATE_KEY_PATH 2048
    openssl req -new -x509 -days 7300 -key $KUBELET_SERVER_PRIVATE_KEY_PATH -out $KUBELET_SERVER_CERT_PATH -subj "/CN=${NODE_NAME}"
}

configureK8s() {
    KUBELET_PRIVATE_KEY_PATH="/etc/kubernetes/certs/client.key"
    touch "${KUBELET_PRIVATE_KEY_PATH}"
    chmod 0600 "${KUBELET_PRIVATE_KEY_PATH}"
    chown root:root "${KUBELET_PRIVATE_KEY_PATH}"

    APISERVER_PUBLIC_KEY_PATH="/etc/kubernetes/certs/apiserver.crt"
    touch "${APISERVER_PUBLIC_KEY_PATH}"
    chmod 0644 "${APISERVER_PUBLIC_KEY_PATH}"
    chown root:root "${APISERVER_PUBLIC_KEY_PATH}"

    AZURE_JSON_PATH="/etc/kubernetes/azure.json"
    touch "${AZURE_JSON_PATH}"
    chmod 0600 "${AZURE_JSON_PATH}"
    chown root:root "${AZURE_JSON_PATH}"

    set +x
    echo "${KUBELET_PRIVATE_KEY}" | base64 --decode > "${KUBELET_PRIVATE_KEY_PATH}"
    echo "${APISERVER_PUBLIC_KEY}" | base64 --decode > "${APISERVER_PUBLIC_KEY_PATH}"
    {{/* Perform the required JSON escaping */}}
    SERVICE_PRINCIPAL_CLIENT_SECRET=${SERVICE_PRINCIPAL_CLIENT_SECRET//\\/\\\\}
    SERVICE_PRINCIPAL_CLIENT_SECRET=${SERVICE_PRINCIPAL_CLIENT_SECRET//\"/\\\"}
    cat << EOF > "${AZURE_JSON_PATH}"
{
    {{- if IsAKSCustomCloud}}
    "cloud": "AzureStackCloud",
    {{- else}}
    "cloud": "{{GetTargetEnvironment}}",
    {{- end}}
    "tenantId": "${TENANT_ID}",
    "subscriptionId": "${SUBSCRIPTION_ID}",
    "aadClientId": "${SERVICE_PRINCIPAL_CLIENT_ID}",
    "aadClientSecret": "${SERVICE_PRINCIPAL_CLIENT_SECRET}",
    "resourceGroup": "${RESOURCE_GROUP}",
    "location": "${LOCATION}",
    "vmType": "${VM_TYPE}",
    "subnetName": "${SUBNET}",
    "securityGroupName": "${NETWORK_SECURITY_GROUP}",
    "vnetName": "${VIRTUAL_NETWORK}",
    "vnetResourceGroup": "${VIRTUAL_NETWORK_RESOURCE_GROUP}",
    "routeTableName": "${ROUTE_TABLE}",
    "primaryAvailabilitySetName": "${PRIMARY_AVAILABILITY_SET}",
    "primaryScaleSetName": "${PRIMARY_SCALE_SET}",
    "cloudProviderBackoffMode": "${CLOUDPROVIDER_BACKOFF_MODE}",
    "cloudProviderBackoff": ${CLOUDPROVIDER_BACKOFF},
    "cloudProviderBackoffRetries": ${CLOUDPROVIDER_BACKOFF_RETRIES},
    "cloudProviderBackoffExponent": ${CLOUDPROVIDER_BACKOFF_EXPONENT},
    "cloudProviderBackoffDuration": ${CLOUDPROVIDER_BACKOFF_DURATION},
    "cloudProviderBackoffJitter": ${CLOUDPROVIDER_BACKOFF_JITTER},
    "cloudProviderRateLimit": ${CLOUDPROVIDER_RATELIMIT},
    "cloudProviderRateLimitQPS": ${CLOUDPROVIDER_RATELIMIT_QPS},
    "cloudProviderRateLimitBucket": ${CLOUDPROVIDER_RATELIMIT_BUCKET},
    "cloudProviderRateLimitQPSWrite": ${CLOUDPROVIDER_RATELIMIT_QPS_WRITE},
    "cloudProviderRateLimitBucketWrite": ${CLOUDPROVIDER_RATELIMIT_BUCKET_WRITE},
    "useManagedIdentityExtension": ${USE_MANAGED_IDENTITY_EXTENSION},
    "userAssignedIdentityID": "${USER_ASSIGNED_IDENTITY_ID}",
    "useInstanceMetadata": ${USE_INSTANCE_METADATA},
    "loadBalancerSku": "${LOAD_BALANCER_SKU}",
    "disableOutboundSNAT": ${LOAD_BALANCER_DISABLE_OUTBOUND_SNAT},
    "excludeMasterFromStandardLB": ${EXCLUDE_MASTER_FROM_STANDARD_LB},
    "providerVaultName": "${KMS_PROVIDER_VAULT_NAME}",
    "maximumLoadBalancerRuleCount": ${MAXIMUM_LOADBALANCER_RULE_COUNT},
    "providerKeyName": "k8s",
    "providerKeyVersion": ""
}
EOF
    set -x
    if [[ "${CLOUDPROVIDER_BACKOFF_MODE}" = "v2" ]]; then
        sed -i "/cloudProviderBackoffExponent/d" /etc/kubernetes/azure.json
        sed -i "/cloudProviderBackoffJitter/d" /etc/kubernetes/azure.json
    fi

    configureKubeletServerCert
{{- if IsAKSCustomCloud}}
    set +x
    AKS_CUSTOM_CLOUD_JSON_PATH="/etc/kubernetes/{{GetTargetEnvironment}}.json"
    touch "${AKS_CUSTOM_CLOUD_JSON_PATH}"
    chmod 0600 "${AKS_CUSTOM_CLOUD_JSON_PATH}"
    chown root:root "${AKS_CUSTOM_CLOUD_JSON_PATH}"

    cat << EOF > "${AKS_CUSTOM_CLOUD_JSON_PATH}"
{
    "name": "{{GetTargetEnvironment}}",
    "managementPortalURL": "{{AKSCustomCloudManagementPortalURL}}",
    "publishSettingsURL": "{{AKSCustomCloudPublishSettingsURL}}",
    "serviceManagementEndpoint": "{{AKSCustomCloudServiceManagementEndpoint}}",
    "resourceManagerEndpoint": "{{AKSCustomCloudResourceManagerEndpoint}}",
    "activeDirectoryEndpoint": "{{AKSCustomCloudActiveDirectoryEndpoint}}",
    "galleryEndpoint": "{{AKSCustomCloudGalleryEndpoint}}",
    "keyVaultEndpoint": "{{AKSCustomCloudKeyVaultEndpoint}}",
    "graphEndpoint": "{{AKSCustomCloudGraphEndpoint}}",
    "serviceBusEndpoint": "{{AKSCustomCloudServiceBusEndpoint}}",
    "batchManagementEndpoint": "{{AKSCustomCloudBatchManagementEndpoint}}",
    "storageEndpointSuffix": "{{AKSCustomCloudStorageEndpointSuffix}}",
    "sqlDatabaseDNSSuffix": "{{AKSCustomCloudSqlDatabaseDNSSuffix}}",
    "trafficManagerDNSSuffix": "{{AKSCustomCloudTrafficManagerDNSSuffix}}",
    "keyVaultDNSSuffix": "{{AKSCustomCloudKeyVaultDNSSuffix}}",
    "serviceBusEndpointSuffix": "{{AKSCustomCloudServiceBusEndpointSuffix}}",
    "serviceManagementVMDNSSuffix": "{{AKSCustomCloudServiceManagementVMDNSSuffix}}",
    "resourceManagerVMDNSSuffix": "{{AKSCustomCloudResourceManagerVMDNSSuffix}}",
    "containerRegistryDNSSuffix": "{{AKSCustomCloudContainerRegistryDNSSuffix}}",
    "cosmosDBDNSSuffix": "{{AKSCustomCloudCosmosDBDNSSuffix}}",
    "tokenAudience": "{{AKSCustomCloudTokenAudience}}",
    "resourceIdentifiers": {
        "graph": "{{AKSCustomCloudResourceIdentifiersGraph}}",
        "keyVault": "{{AKSCustomCloudResourceIdentifiersKeyVault}}",
        "datalake": "{{AKSCustomCloudResourceIdentifiersDatalake}}",
        "batch": "{{AKSCustomCloudResourceIdentifiersBatch}}",
        "operationalInsights": "{{AKSCustomCloudResourceIdentifiersOperationalInsights}}",
        "storage": "{{AKSCustomCloudResourceIdentifiersStorage}}"
    }
}
EOF
    set -x
{{end}}

{{- if IsKubeletConfigFileEnabled}}
    set +x
    KUBELET_CONFIG_JSON_PATH="/etc/default/kubeletconfig.json"
    touch "${KUBELET_CONFIG_JSON_PATH}"
    chmod 0644 "${KUBELET_CONFIG_JSON_PATH}"
    chown root:root "${KUBELET_CONFIG_JSON_PATH}"
    cat << EOF > "${KUBELET_CONFIG_JSON_PATH}"
{{GetKubeletConfigFileContent}}
EOF
    set -x
{{- end}}
}

configureCNI() {
    {{/* needed for the iptables rules to work on bridges */}}
    retrycmd_if_failure 120 5 25 modprobe br_netfilter || exit $ERR_MODPROBE_FAIL
    echo -n "br_netfilter" > /etc/modules-load.d/br_netfilter.conf
    configureCNIIPTables
}

configureCNIIPTables() {
    if [[ "${NETWORK_PLUGIN}" = "azure" ]]; then
        mv $CNI_BIN_DIR/10-azure.conflist $CNI_CONFIG_DIR/
        chmod 600 $CNI_CONFIG_DIR/10-azure.conflist
        if [[ "${NETWORK_POLICY}" == "calico" ]]; then
          sed -i 's#"mode":"bridge"#"mode":"transparent"#g' $CNI_CONFIG_DIR/10-azure.conflist
        elif [[ "${NETWORK_POLICY}" == "" || "${NETWORK_POLICY}" == "none" ]] && [[ "${NETWORK_MODE}" == "transparent" ]]; then
          sed -i 's#"mode":"bridge"#"mode":"transparent"#g' $CNI_CONFIG_DIR/10-azure.conflist
        fi
        /sbin/ebtables -t nat --list
    fi
}

disable1804SystemdResolved() {
    ls -ltr /etc/resolv.conf
    cat /etc/resolv.conf
    {{- if Disable1804SystemdResolved}}
    UBUNTU_RELEASE=$(lsb_release -r -s)
    if [[ ${UBUNTU_RELEASE} == "18.04" ]]; then
        echo "Ingorings systemd-resolved query service but using its resolv.conf file"
        echo "This is the simplest approach to workaround resolved issues without completely uninstall it"
        [ -f /run/systemd/resolve/resolv.conf ] && sudo ln -sf /run/systemd/resolve/resolv.conf /etc/resolv.conf
        ls -ltr /etc/resolv.conf
        cat /etc/resolv.conf
    fi
    {{- else}}
    echo "Disable1804SystemdResolved is false. Skipping."
    {{- end}}
}

{{- if NeedsContainerd}}
ensureContainerd() {
  {{- if TeleportEnabled}}
  ensureTeleportd
  {{- end}}
  wait_for_file 1200 1 /etc/systemd/system/containerd.service.d/exec_start.conf || exit $ERR_FILE_WATCH_TIMEOUT
  wait_for_file 1200 1 /etc/containerd/config.toml || exit $ERR_FILE_WATCH_TIMEOUT
  wait_for_file 1200 1 /etc/sysctl.d/11-containerd.conf || exit $ERR_FILE_WATCH_TIMEOUT
  retrycmd_if_failure 120 5 25 sysctl --system || exit $ERR_SYSCTL_RELOAD
  systemctl is-active --quiet docker && (systemctl_disable 20 30 120 docker || exit $ERR_SYSTEMD_DOCKER_STOP_FAIL)
  systemctlEnableAndStart containerd || exit $ERR_SYSTEMCTL_START_FAIL
}
{{- if and IsKubenet (not HasCalicoNetworkPolicy)}}
ensureNoDupOnPromiscuBridge() {
    wait_for_file 1200 1 /opt/azure/containers/ensure-no-dup.sh || exit $ERR_FILE_WATCH_TIMEOUT
    wait_for_file 1200 1 /etc/systemd/system/ensure-no-dup.service || exit $ERR_FILE_WATCH_TIMEOUT
    systemctlEnableAndStart ensure-no-dup || exit $ERR_SYSTEMCTL_START_FAIL
}
{{- end}}
{{- if TeleportEnabled}}
ensureTeleportd() {
    wait_for_file 1200 1 /etc/systemd/system/teleportd.service || exit $ERR_FILE_WATCH_TIMEOUT
    systemctlEnableAndStart teleportd || exit $ERR_SYSTEMCTL_START_FAIL
}
{{- end}}
{{- else}}
ensureDocker() {
    DOCKER_SERVICE_EXEC_START_FILE=/etc/systemd/system/docker.service.d/exec_start.conf
    wait_for_file 1200 1 $DOCKER_SERVICE_EXEC_START_FILE || exit $ERR_FILE_WATCH_TIMEOUT
    usermod -aG docker ${ADMINUSER}
    DOCKER_MOUNT_FLAGS_SYSTEMD_FILE=/etc/systemd/system/docker.service.d/clear_mount_propagation_flags.conf
    wait_for_file 1200 1 $DOCKER_MOUNT_FLAGS_SYSTEMD_FILE || exit $ERR_FILE_WATCH_TIMEOUT
    DOCKER_JSON_FILE=/etc/docker/daemon.json
    for i in $(seq 1 1200); do
        if [ -s $DOCKER_JSON_FILE ]; then
            jq '.' < $DOCKER_JSON_FILE && break
        fi
        if [ $i -eq 1200 ]; then
            exit $ERR_FILE_WATCH_TIMEOUT
        else
            sleep 1
        fi
    done
    systemctl is-active --quiet containerd && (systemctl_disable 20 30 120 containerd || exit $ERR_SYSTEMD_CONTAINERD_STOP_FAIL)
    systemctlEnableAndStart docker || exit $ERR_DOCKER_START_FAIL

}
{{- end}}
{{- if NeedsContainerd}}
ensureMonitorService() {
    {{/* Delay start of containerd-monitor for 30 mins after booting */}}
    CONTAINERD_MONITOR_SYSTEMD_TIMER_FILE=/etc/systemd/system/containerd-monitor.timer
    wait_for_file 1200 1 $CONTAINERD_MONITOR_SYSTEMD_TIMER_FILE || exit $ERR_FILE_WATCH_TIMEOUT
    CONTAINERD_MONITOR_SYSTEMD_FILE=/etc/systemd/system/containerd-monitor.service
    wait_for_file 1200 1 $CONTAINERD_MONITOR_SYSTEMD_FILE || exit $ERR_FILE_WATCH_TIMEOUT
    systemctlEnableAndStart containerd-monitor.timer || exit $ERR_SYSTEMCTL_START_FAIL
}
{{- else}}
ensureMonitorService() {
    {{/* Delay start of docker-monitor for 30 mins after booting */}}
    DOCKER_MONITOR_SYSTEMD_TIMER_FILE=/etc/systemd/system/docker-monitor.timer
    wait_for_file 1200 1 $DOCKER_MONITOR_SYSTEMD_TIMER_FILE || exit $ERR_FILE_WATCH_TIMEOUT
    DOCKER_MONITOR_SYSTEMD_FILE=/etc/systemd/system/docker-monitor.service
    wait_for_file 1200 1 $DOCKER_MONITOR_SYSTEMD_FILE || exit $ERR_FILE_WATCH_TIMEOUT
    systemctlEnableAndStart docker-monitor.timer || exit $ERR_SYSTEMCTL_START_FAIL
}
{{- end}}

{{if IsIPv6DualStackFeatureEnabled}}
ensureDHCPv6() {
    wait_for_file 3600 1 {{GetDHCPv6ServiceCSEScriptFilepath}} || exit $ERR_FILE_WATCH_TIMEOUT
    wait_for_file 3600 1 {{GetDHCPv6ConfigCSEScriptFilepath}} || exit $ERR_FILE_WATCH_TIMEOUT
    systemctlEnableAndStart dhcpv6 || exit $ERR_SYSTEMCTL_START_FAIL
    retrycmd_if_failure 120 5 25 modprobe ip6_tables || exit $ERR_MODPROBE_FAIL
}
{{end}}

ensureKubelet() {
    KUBELET_DEFAULT_FILE=/etc/default/kubelet
    wait_for_file 1200 1 $KUBELET_DEFAULT_FILE || exit $ERR_FILE_WATCH_TIMEOUT
    {{if IsKubeletClientTLSBootstrappingEnabled -}}
    BOOTSTRAP_KUBECONFIG_FILE=/var/lib/kubelet/bootstrap-kubeconfig
    wait_for_file 1200 1 $BOOTSTRAP_KUBECONFIG_FILE || exit $ERR_FILE_WATCH_TIMEOUT
    {{- else -}}
    KUBECONFIG_FILE=/var/lib/kubelet/kubeconfig
    wait_for_file 1200 1 $KUBECONFIG_FILE || exit $ERR_FILE_WATCH_TIMEOUT
    {{- end}}
    KUBELET_RUNTIME_CONFIG_SCRIPT_FILE=/opt/azure/containers/kubelet.sh
    wait_for_file 1200 1 $KUBELET_RUNTIME_CONFIG_SCRIPT_FILE || exit $ERR_FILE_WATCH_TIMEOUT
    {{- if ShouldConfigureHTTPProxy}}
    configureEtcEnvironment
    {{- end}}
    systemctlEnableAndStart kubelet || exit $ERR_KUBELET_START_FAIL
    {{if HasAntreaNetworkPolicy}}
    while [ ! -f /etc/cni/net.d/10-antrea.conf ]; do
        sleep 3
    done
    {{end}}
    {{if HasFlannelNetworkPlugin}}
    while [ ! -f /etc/cni/net.d/10-flannel.conf ]; do
        sleep 3
    done
    {{end}}
}

ensureMigPartition(){
    systemctlEnableAndStart mig-partition || exit $ERR_SYSTEMCTL_START_FAIL
}

ensureSysctl() {
    SYSCTL_CONFIG_FILE=/etc/sysctl.d/999-sysctl-aks.conf
    wait_for_file 1200 1 $SYSCTL_CONFIG_FILE || exit $ERR_FILE_WATCH_TIMEOUT
    retrycmd_if_failure 24 5 25 sysctl --system
}

ensureJournal() {
    {
        echo "Storage=persistent"
        echo "SystemMaxUse=1G"
        echo "RuntimeMaxUse=1G"
        echo "ForwardToSyslog=yes"
    } >> /etc/systemd/journald.conf
    systemctlEnableAndStart systemd-journald || exit $ERR_SYSTEMCTL_START_FAIL
}

ensureK8sControlPlane() {
    if $REBOOTREQUIRED || [ "$NO_OUTBOUND" = "true" ]; then
        return
    fi
    retrycmd_if_failure 120 5 25 $KUBECTL 2>/dev/null cluster-info || exit $ERR_K8S_RUNNING_TIMEOUT
}

createKubeManifestDir() {
    KUBEMANIFESTDIR=/etc/kubernetes/manifests
    mkdir -p $KUBEMANIFESTDIR
}

writeKubeConfig() {
    KUBECONFIGDIR=/home/$ADMINUSER/.kube
    KUBECONFIGFILE=$KUBECONFIGDIR/config
    mkdir -p $KUBECONFIGDIR
    touch $KUBECONFIGFILE
    chown $ADMINUSER:$ADMINUSER $KUBECONFIGDIR
    chown $ADMINUSER:$ADMINUSER $KUBECONFIGFILE
    chmod 700 $KUBECONFIGDIR
    chmod 600 $KUBECONFIGFILE
    set +x
    echo "
---
apiVersion: v1
clusters:
- cluster:
    certificate-authority-data: \"$CA_CERTIFICATE\"
    server: $KUBECONFIG_SERVER
  name: \"$MASTER_FQDN\"
contexts:
- context:
    cluster: \"$MASTER_FQDN\"
    user: \"$MASTER_FQDN-admin\"
  name: \"$MASTER_FQDN\"
current-context: \"$MASTER_FQDN\"
kind: Config
users:
- name: \"$MASTER_FQDN-admin\"
  user:
    client-certificate-data: \"$KUBECONFIG_CERTIFICATE\"
    client-key-data: \"$KUBECONFIG_KEY\"
" > $KUBECONFIGFILE
    set -x
}

configClusterAutoscalerAddon() {
    CLUSTER_AUTOSCALER_ADDON_FILE=/etc/kubernetes/addons/cluster-autoscaler-deployment.yaml
    wait_for_file 1200 1 $CLUSTER_AUTOSCALER_ADDON_FILE || exit $ERR_FILE_WATCH_TIMEOUT
    sed -i "s|<clientID>|$(echo $SERVICE_PRINCIPAL_CLIENT_ID | base64)|g" $CLUSTER_AUTOSCALER_ADDON_FILE
    sed -i "s|<clientSec>|$(echo $SERVICE_PRINCIPAL_CLIENT_SECRET | base64)|g" $CLUSTER_AUTOSCALER_ADDON_FILE
    sed -i "s|<subID>|$(echo $SUBSCRIPTION_ID | base64)|g" $CLUSTER_AUTOSCALER_ADDON_FILE
    sed -i "s|<tenantID>|$(echo $TENANT_ID | base64)|g" $CLUSTER_AUTOSCALER_ADDON_FILE
    sed -i "s|<rg>|$(echo $RESOURCE_GROUP | base64)|g" $CLUSTER_AUTOSCALER_ADDON_FILE
}

configACIConnectorAddon() {
    ACI_CONNECTOR_CREDENTIALS=$(printf "{\"clientId\": \"%s\", \"clientSecret\": \"%s\", \"tenantId\": \"%s\", \"subscriptionId\": \"%s\", \"activeDirectoryEndpointUrl\": \"https://login.microsoftonline.com\",\"resourceManagerEndpointUrl\": \"https://management.azure.com/\", \"activeDirectoryGraphResourceId\": \"https://graph.windows.net/\", \"sqlManagementEndpointUrl\": \"https://management.core.windows.net:8443/\", \"galleryEndpointUrl\": \"https://gallery.azure.com/\", \"managementEndpointUrl\": \"https://management.core.windows.net/\"}" "$SERVICE_PRINCIPAL_CLIENT_ID" "$SERVICE_PRINCIPAL_CLIENT_SECRET" "$TENANT_ID" "$SUBSCRIPTION_ID" | base64 -w 0)

    openssl req -newkey rsa:4096 -new -nodes -x509 -days 3650 -keyout /etc/kubernetes/certs/aci-connector-key.pem -out /etc/kubernetes/certs/aci-connector-cert.pem -subj "/C=US/ST=CA/L=virtualkubelet/O=virtualkubelet/OU=virtualkubelet/CN=virtualkubelet"
    ACI_CONNECTOR_KEY=$(base64 /etc/kubernetes/certs/aci-connector-key.pem -w0)
    ACI_CONNECTOR_CERT=$(base64 /etc/kubernetes/certs/aci-connector-cert.pem -w0)

    ACI_CONNECTOR_ADDON_FILE=/etc/kubernetes/addons/aci-connector-deployment.yaml
    wait_for_file 1200 1 $ACI_CONNECTOR_ADDON_FILE || exit $ERR_FILE_WATCH_TIMEOUT
    sed -i "s|<creds>|$ACI_CONNECTOR_CREDENTIALS|g" $ACI_CONNECTOR_ADDON_FILE
    sed -i "s|<rgName>|$RESOURCE_GROUP|g" $ACI_CONNECTOR_ADDON_FILE
    sed -i "s|<cert>|$ACI_CONNECTOR_CERT|g" $ACI_CONNECTOR_ADDON_FILE
    sed -i "s|<key>|$ACI_CONNECTOR_KEY|g" $ACI_CONNECTOR_ADDON_FILE
}

configAzurePolicyAddon() {
    AZURE_POLICY_ADDON_FILE=/etc/kubernetes/addons/azure-policy-deployment.yaml
    sed -i "s|<resourceId>|/subscriptions/$SUBSCRIPTION_ID/resourceGroups/$RESOURCE_GROUP|g" $AZURE_POLICY_ADDON_FILE
}

{{if IsNSeriesSKU}}
installGPUDriversRun() {
    {{- /* there is no file under the module folder, the installation failed, so clean up the dirty directory
    when you upgrade the GPU driver version, please help check whether the retry installation issue is gone,
    if yes please help remove the clean up logic here too */}}
    set -x
    MODULE_NAME="nvidia"
    NVIDIA_DKMS_DIR="/var/lib/dkms/${MODULE_NAME}/${GPU_DV}"
    KERNEL_NAME=$(uname -r)
    if [ -d "${NVIDIA_DKMS_DIR}" ]; then
        if [ -x "$(command -v dkms)" ]; then
          dkms remove -m ${MODULE_NAME} -v ${GPU_DV} -k ${KERNEL_NAME}
        else
          rm -rf "${NVIDIA_DKMS_DIR}"
        fi
    fi
    {{- /* we need to append the date to the end of the file because the retry will override the log file */}}
    local log_file_name="/var/log/nvidia-installer-$(date +%s).log"
    if [ ! -f "${GPU_DEST}/nvidia-drivers-${GPU_DV}" ]; then
        installGPUDrivers
    fi
    sh $GPU_DEST/nvidia-drivers-$GPU_DV -s \
        -k=$KERNEL_NAME \
        --log-file-name=${log_file_name} \
        -a --no-drm --dkms --utility-prefix="${GPU_DEST}" --opengl-prefix="${GPU_DEST}"
    exit $?
}

configGPUDrivers() {
    {{/* only install the runtime since nvidia-docker2 has a hard dep on docker CE packages. */}}
    {{/* we will manually install nvidia-docker2 */}}
    rmmod nouveau
    echo blacklist nouveau >> /etc/modprobe.d/blacklist.conf
    retrycmd_if_failure_no_stats 120 5 25 update-initramfs -u || exit $ERR_GPU_DRIVERS_INSTALL_TIMEOUT
    wait_for_apt_locks
    {{/* if the unattened upgrade is turned on, and it may takes 10 min to finish the installation, and we use the 1 second just to try to get the lock more aggressively */}}
    retrycmd_if_failure 600 1 3600 apt-get -o Dpkg::Options::="--force-confold" install -y nvidia-container-runtime="${NVIDIA_CONTAINER_RUNTIME_VERSION}+${NVIDIA_DOCKER_SUFFIX}" || exit $ERR_GPU_DRIVERS_INSTALL_TIMEOUT
    tmpDir=$GPU_DEST/tmp
    (
      set -e -o pipefail
      cd "${tmpDir}"
      wait_for_apt_locks
      dpkg-deb -R ./nvidia-docker2*.deb "${tmpDir}/pkg" || exit $ERR_GPU_DRIVERS_INSTALL_TIMEOUT
      cp -r ${tmpDir}/pkg/usr/* /usr/ || exit $ERR_GPU_DRIVERS_INSTALL_TIMEOUT
    )
    rm -rf $GPU_DEST/tmp
    {{if NeedsContainerd}}
    retrycmd_if_failure 120 5 25 pkill -SIGHUP containerd || exit $ERR_GPU_DRIVERS_INSTALL_TIMEOUT
    {{else}}
    retrycmd_if_failure 120 5 25 pkill -SIGHUP dockerd || exit $ERR_GPU_DRIVERS_INSTALL_TIMEOUT
    {{end}}
    mkdir -p $GPU_DEST/lib64 $GPU_DEST/overlay-workdir
    retrycmd_if_failure 120 5 25 mount -t overlay -o lowerdir=/usr/lib/x86_64-linux-gnu,upperdir=${GPU_DEST}/lib64,workdir=${GPU_DEST}/overlay-workdir none /usr/lib/x86_64-linux-gnu || exit $ERR_GPU_DRIVERS_INSTALL_TIMEOUT
    export -f installGPUDriversRun
    retrycmd_if_failure 3 1 600 bash -c installGPUDriversRun || exit $ERR_GPU_DRIVERS_START_FAIL
    mv ${GPU_DEST}/bin/* /usr/bin
    echo "${GPU_DEST}/lib64" > /etc/ld.so.conf.d/nvidia.conf
    retrycmd_if_failure 120 5 25 ldconfig || exit $ERR_GPU_DRIVERS_START_FAIL
    umount -l /usr/lib/x86_64-linux-gnu
    retrycmd_if_failure 120 5 25 nvidia-modprobe -u -c0 || exit $ERR_GPU_DRIVERS_START_FAIL
    retrycmd_if_failure 120 5 25 nvidia-smi || exit $ERR_GPU_DRIVERS_START_FAIL
    retrycmd_if_failure 120 5 25 ldconfig || exit $ERR_GPU_DRIVERS_START_FAIL
}

validateGPUDrivers() {
    if [[ $(isARM64) == 1 ]]; then
        # no GPU on ARM64
        return
    fi

    retrycmd_if_failure 24 5 25 nvidia-modprobe -u -c0 && echo "gpu driver loaded" || configGPUDrivers || exit $ERR_GPU_DRIVERS_START_FAIL
    which nvidia-smi
    if [[ $? == 0 ]]; then
        SMI_RESULT=$(retrycmd_if_failure 24 5 25 nvidia-smi)
    else
        SMI_RESULT=$(retrycmd_if_failure 24 5 25 $GPU_DEST/bin/nvidia-smi)
    fi
    SMI_STATUS=$?
    if [[ $SMI_STATUS != 0 ]]; then
        if [[ $SMI_RESULT == *"infoROM is corrupted"* ]]; then
            exit $ERR_GPU_INFO_ROM_CORRUPTED
        else
            exit $ERR_GPU_DRIVERS_START_FAIL
        fi
    else
        echo "gpu driver working fine"
    fi
}

ensureGPUDrivers() {
    if [[ $(isARM64) == 1 ]]; then
        # no GPU on ARM64
        return
    fi

    if [[ "${CONFIG_GPU_DRIVER_IF_NEEDED}" = true ]]; then
        configGPUDrivers
    else
        validateGPUDrivers
    fi
    systemctlEnableAndStart nvidia-modprobe || exit $ERR_GPU_DRIVERS_START_FAIL
}
{{end}}
#EOF
`)

func linuxCloudInitArtifactsCse_configShBytes() ([]byte, error) {
	return _linuxCloudInitArtifactsCse_configSh, nil
}

func linuxCloudInitArtifactsCse_configSh() (*asset, error) {
	bytes, err := linuxCloudInitArtifactsCse_configShBytes()
	if err != nil {
		return nil, err
	}

	info := bindataFileInfo{name: "linux/cloud-init/artifacts/cse_config.sh", size: 0, mode: os.FileMode(0), modTime: time.Unix(0, 0)}
	a := &asset{bytes: bytes, info: info}
	return a, nil
}

var _linuxCloudInitArtifactsCse_helpersSh = []byte(`#!/bin/bash
{{/* ERR_SYSTEMCTL_ENABLE_FAIL=3 Service could not be enabled by systemctl -- DEPRECATED */}}
ERR_SYSTEMCTL_START_FAIL=4 {{/* Service could not be started or enabled by systemctl */}}
ERR_CLOUD_INIT_TIMEOUT=5 {{/* Timeout waiting for cloud-init runcmd to complete */}}
ERR_FILE_WATCH_TIMEOUT=6 {{/* Timeout waiting for a file */}}
ERR_HOLD_WALINUXAGENT=7 {{/* Unable to place walinuxagent apt package on hold during install */}}
ERR_RELEASE_HOLD_WALINUXAGENT=8 {{/* Unable to release hold on walinuxagent apt package after install */}}
ERR_APT_INSTALL_TIMEOUT=9 {{/* Timeout installing required apt packages */}}
ERR_DOCKER_INSTALL_TIMEOUT=20 {{/* Timeout waiting for docker install */}}
ERR_DOCKER_DOWNLOAD_TIMEOUT=21 {{/* Timout waiting for docker downloads */}}
ERR_DOCKER_KEY_DOWNLOAD_TIMEOUT=22 {{/* Timeout waiting to download docker repo key */}}
ERR_DOCKER_APT_KEY_TIMEOUT=23 {{/* Timeout waiting for docker apt-key */}}
ERR_DOCKER_START_FAIL=24 {{/* Docker could not be started by systemctl */}}
ERR_MOBY_APT_LIST_TIMEOUT=25 {{/* Timeout waiting for moby apt sources */}}
ERR_MS_GPG_KEY_DOWNLOAD_TIMEOUT=26 {{/* Timeout waiting for MS GPG key download */}}
ERR_MOBY_INSTALL_TIMEOUT=27 {{/* Timeout waiting for moby-docker install */}}
ERR_CONTAINERD_INSTALL_TIMEOUT=28 {{/* Timeout waiting for moby-containerd install */}}
ERR_CONTAINERD_INSTALL_FILE_NOT_FOUND=38 {{/* Unable to locate containerd debian pkg file */}}
ERR_RUNC_INSTALL_TIMEOUT=29 {{/* Timeout waiting for moby-runc install */}}
ERR_K8S_RUNNING_TIMEOUT=30 {{/* Timeout waiting for k8s cluster to be healthy */}}
ERR_K8S_DOWNLOAD_TIMEOUT=31 {{/* Timeout waiting for Kubernetes downloads */}}
ERR_KUBECTL_NOT_FOUND=32 {{/* kubectl client binary not found on local disk */}}
ERR_IMG_DOWNLOAD_TIMEOUT=33 {{/* Timeout waiting for img download */}}
ERR_KUBELET_START_FAIL=34 {{/* kubelet could not be started by systemctl */}}
ERR_DOCKER_IMG_PULL_TIMEOUT=35 {{/* Timeout trying to pull a Docker image */}}
ERR_CONTAINERD_CTR_IMG_PULL_TIMEOUT=36 {{/* Timeout trying to pull a containerd image via cli tool ctr */}}
ERR_CONTAINERD_CRICTL_IMG_PULL_TIMEOUT=37 {{/* Timeout trying to pull a containerd image via cli tool crictl */}}
ERR_CNI_DOWNLOAD_TIMEOUT=41 {{/* Timeout waiting for CNI downloads */}}
ERR_MS_PROD_DEB_DOWNLOAD_TIMEOUT=42 {{/* Timeout waiting for https://packages.microsoft.com/config/ubuntu/16.04/packages-microsoft-prod.deb */}}
ERR_MS_PROD_DEB_PKG_ADD_FAIL=43 {{/* Failed to add repo pkg file */}}
{{/* ERR_FLEXVOLUME_DOWNLOAD_TIMEOUT=44 Failed to add repo pkg file -- DEPRECATED */}}
ERR_SYSTEMD_INSTALL_FAIL=48 {{/* Unable to install required systemd version */}}
ERR_MODPROBE_FAIL=49 {{/* Unable to load a kernel module using modprobe */}}
ERR_OUTBOUND_CONN_FAIL=50 {{/* Unable to establish outbound connection */}}
ERR_K8S_API_SERVER_CONN_FAIL=51 {{/* Unable to establish connection to k8s api server*/}}
ERR_K8S_API_SERVER_DNS_LOOKUP_FAIL=52 {{/* Unable to resolve k8s api server name */}}
ERR_K8S_API_SERVER_AZURE_DNS_LOOKUP_FAIL=53 {{/* Unable to resolve k8s api server name due to Azure DNS issue */}}
ERR_KATA_KEY_DOWNLOAD_TIMEOUT=60 {{/* Timeout waiting to download kata repo key */}}
ERR_KATA_APT_KEY_TIMEOUT=61 {{/* Timeout waiting for kata apt-key */}}
ERR_KATA_INSTALL_TIMEOUT=62 {{/* Timeout waiting for kata install */}}
ERR_CONTAINERD_DOWNLOAD_TIMEOUT=70 {{/* Timeout waiting for containerd downloads */}}
ERR_CUSTOM_SEARCH_DOMAINS_FAIL=80 {{/* Unable to configure custom search domains */}}
ERR_GPU_DRIVERS_START_FAIL=84 {{/* nvidia-modprobe could not be started by systemctl */}}
ERR_GPU_DRIVERS_INSTALL_TIMEOUT=85 {{/* Timeout waiting for GPU drivers install */}}
ERR_GPU_DEVICE_PLUGIN_START_FAIL=86 {{/* nvidia device plugin could not be started by systemctl */}}
ERR_GPU_INFO_ROM_CORRUPTED=87 {{/* info ROM corrupted error when executing nvidia-smi */}}
ERR_SGX_DRIVERS_INSTALL_TIMEOUT=90 {{/* Timeout waiting for SGX prereqs to download */}}
ERR_SGX_DRIVERS_START_FAIL=91 {{/* Failed to execute SGX driver binary */}}
ERR_APT_DAILY_TIMEOUT=98 {{/* Timeout waiting for apt daily updates */}}
ERR_APT_UPDATE_TIMEOUT=99 {{/* Timeout waiting for apt-get update to complete */}}
ERR_CSE_PROVISION_SCRIPT_NOT_READY_TIMEOUT=100 {{/* Timeout waiting for cloud-init to place this script on the vm */}}
ERR_APT_DIST_UPGRADE_TIMEOUT=101 {{/* Timeout waiting for apt-get dist-upgrade to complete */}}
ERR_APT_PURGE_FAIL=102 {{/* Error purging distro packages */}}
ERR_SYSCTL_RELOAD=103 {{/* Error reloading sysctl config */}}
ERR_CIS_ASSIGN_ROOT_PW=111 {{/* Error assigning root password in CIS enforcement */}}
ERR_CIS_ASSIGN_FILE_PERMISSION=112 {{/* Error assigning permission to a file in CIS enforcement */}}
ERR_PACKER_COPY_FILE=113 {{/* Error writing a file to disk during VHD CI */}}
ERR_CIS_APPLY_PASSWORD_CONFIG=115 {{/* Error applying CIS-recommended passwd configuration */}}
ERR_SYSTEMD_DOCKER_STOP_FAIL=116 {{/* Error stopping dockerd */}}
ERR_CRICTL_DOWNLOAD_TIMEOUT=117 {{/* Timeout waiting for crictl downloads */}}
ERR_CRICTL_OPERATION_ERROR=118 {{/* Error executing a crictl operation */}}
ERR_CTR_OPERATION_ERROR=119 {{/* Error executing a ctr containerd cli operation */}}

ERR_VHD_FILE_NOT_FOUND=124 {{/* VHD log file not found on VM built from VHD distro */}}
ERR_VHD_BUILD_ERROR=125 {{/* Reserved for VHD CI exit conditions */}}

{{/* Azure Stack specific errors */}}
ERR_AZURE_STACK_GET_ARM_TOKEN=120 {{/* Error generating a token to use with Azure Resource Manager */}}
ERR_AZURE_STACK_GET_NETWORK_CONFIGURATION=121 {{/* Error fetching the network configuration for the node */}}
ERR_AZURE_STACK_GET_SUBNET_PREFIX=122 {{/* Error fetching the subnet address prefix for a subnet ID */}}

ERR_SWAP_CREAT_FAIL=130 {{/* Error allocating swap file */}}
ERR_SWAP_CREAT_INSUFFICIENT_DISK_SPACE=131 {{/* Error insufficient disk space for swap file creation */}}

ERR_TELEPORTD_DOWNLOAD_ERR=150 {{/* Error downloading teleportd binary */}}
ERR_TELEPORTD_INSTALL_ERR=151 {{/* Error installing teleportd binary */}}

ERR_HTTP_PROXY_CA_CONVERT=160 {{/* Error converting http proxy ca cert from pem to crt format */}}
ERR_HTTP_PROXY_CA_UPDATE=161 {{/* Error updating ca certs to include http proxy ca */}}

ERR_DISBALE_IPTABLES=170 {{/* Error disabling iptables service */}}

ERR_KRUSTLET_DOWNLOAD_TIMEOUT=171 {{/* Timeout waiting for krustlet downloads */}}

OS=$(sort -r /etc/*-release | gawk 'match($0, /^(ID_LIKE=(coreos)|ID=(.*))$/, a) { print toupper(a[2] a[3]); exit }')
UBUNTU_OS_NAME="UBUNTU"
MARINER_OS_NAME="MARINER"
KUBECTL=/usr/local/bin/kubectl
DOCKER=/usr/bin/docker
export GPU_DV=470.57.02
export GPU_DEST=/usr/local/nvidia
NVIDIA_DOCKER_VERSION=2.0.3
DOCKER_VERSION=1.13.1-1
NVIDIA_CONTAINER_RUNTIME_VERSION=2.0.0
NVIDIA_DOCKER_SUFFIX=docker18.09.2-1

retrycmd_if_failure() {
    retries=$1; wait_sleep=$2; timeout=$3; shift && shift && shift
    for i in $(seq 1 $retries); do
        timeout $timeout ${@} && break || \
        if [ $i -eq $retries ]; then
            echo Executed \"$@\" $i times;
            return 1
        else
            sleep $wait_sleep
        fi
    done
    echo Executed \"$@\" $i times;
}
retrycmd_if_failure_no_stats() {
    retries=$1; wait_sleep=$2; timeout=$3; shift && shift && shift
    for i in $(seq 1 $retries); do
        timeout $timeout ${@} && break || \
        if [ $i -eq $retries ]; then
            return 1
        else
            sleep $wait_sleep
        fi
    done
}
retrycmd_get_tarball() {
    tar_retries=$1; wait_sleep=$2; tarball=$3; url=$4
    echo "${tar_retries} retries"
    for i in $(seq 1 $tar_retries); do
        tar -tzf $tarball && break || \
        if [ $i -eq $tar_retries ]; then
            return 1
        else
            timeout 60 curl -fsSL $url -o $tarball
            sleep $wait_sleep
        fi
    done
}
retrycmd_curl_file() {
    curl_retries=$1; wait_sleep=$2; timeout=$3; filepath=$4; url=$5
    echo "${curl_retries} retries"
    for i in $(seq 1 $curl_retries); do
        [[ -f $filepath ]] && break
        if [ $i -eq $curl_retries ]; then
            return 1
        else
            timeout $timeout curl -fsSL $url -o $filepath
            sleep $wait_sleep
        fi
    done
}
wait_for_file() {
    retries=$1; wait_sleep=$2; filepath=$3
    paved=/opt/azure/cloud-init-files.paved
    grep -Fq "${filepath}" $paved && return 0
    for i in $(seq 1 $retries); do
        grep -Fq '#EOF' $filepath && break
        if [ $i -eq $retries ]; then
            return 1
        else
            sleep $wait_sleep
        fi
    done
    sed -i "/#EOF/d" $filepath
    echo $filepath >> $paved
}
systemctl_restart() {
    retries=$1; wait_sleep=$2; timeout=$3 svcname=$4
    for i in $(seq 1 $retries); do
        timeout $timeout systemctl daemon-reload
        timeout $timeout systemctl restart $svcname && break || \
        if [ $i -eq $retries ]; then
            return 1
        else
            sleep $wait_sleep
        fi
    done
}
systemctl_stop() {
    retries=$1; wait_sleep=$2; timeout=$3 svcname=$4
    for i in $(seq 1 $retries); do
        timeout $timeout systemctl daemon-reload
        timeout $timeout systemctl stop $svcname && break || \
        if [ $i -eq $retries ]; then
            return 1
        else
            sleep $wait_sleep
        fi
    done
}
systemctl_disable() {
    retries=$1; wait_sleep=$2; timeout=$3 svcname=$4
    for i in $(seq 1 $retries); do
        timeout $timeout systemctl daemon-reload
        timeout $timeout systemctl disable $svcname && break || \
        if [ $i -eq $retries ]; then
            return 1
        else
            sleep $wait_sleep
        fi
    done
}
sysctl_reload() {
    retries=$1; wait_sleep=$2; timeout=$3
    for i in $(seq 1 $retries); do
        timeout $timeout sysctl --system && break || \
        if [ $i -eq $retries ]; then
            return 1
        else
            sleep $wait_sleep
        fi
    done
}
version_gte() {
  test "$(printf '%s\n' "$@" | sort -rV | head -n 1)" == "$1"
}

systemctlEnableAndStart() {
    systemctl_restart 100 5 30 $1
    RESTART_STATUS=$?
    systemctl status $1 --no-pager -l > /var/log/azure/$1-status.log
    if [ $RESTART_STATUS -ne 0 ]; then
        echo "$1 could not be started"
        return 1
    fi
    if ! retrycmd_if_failure 120 5 25 systemctl enable $1; then
        echo "$1 could not be enabled by systemctl"
        return 1
    fi
}

systemctlDisableAndStop() {
    if systemctl list-units --full --all | grep -q "$1.service"; then
        systemctl_stop 20 5 25 $1 || echo "$1 could not be stopped"
        systemctl_disable 20 5 25 $1 || echo "$1 could not be disabled"
    fi
}

# return true if a >= b 
semverCompare() {
    VERSION_A=$(echo $1 | cut -d "+" -f 1)
    VERSION_B=$(echo $2 | cut -d "+" -f 1)
    [[ "${VERSION_A}" == "${VERSION_B}" ]] && return 0
    sorted=$(echo ${VERSION_A} ${VERSION_B} | tr ' ' '\n' | sort -V )
    highestVersion=$(IFS= echo "${sorted}" | cut -d$'\n' -f2)
    [[ "${VERSION_A}" == ${highestVersion} ]] && return 0
    return 1
}
downloadDebPkgToFile() {
    PKG_NAME=$1
    PKG_VERSION=$2
    PKG_DIRECTORY=$3
    mkdir -p $PKG_DIRECTORY
    # shellcheck disable=SC2164
    pushd ${PKG_DIRECTORY}
    retrycmd_if_failure 10 5 600 apt-get download ${PKG_NAME}=${PKG_VERSION}*
    # shellcheck disable=SC2164
    popd
}
getCPUArch() {
    arch=$(uname -m)
    if [[ ${arch,,} == "aarch64" || ${arch,,} == "arm64"  ]]; then
        echo "arm64"
    else
        echo "amd64"
    fi
}
isARM64() {
    if [[ $(getCPUArch) == "arm64" ]]; then
        echo 1
    else
        echo 0
    fi
}
#HELPERSEOF
`)

func linuxCloudInitArtifactsCse_helpersShBytes() ([]byte, error) {
	return _linuxCloudInitArtifactsCse_helpersSh, nil
}

func linuxCloudInitArtifactsCse_helpersSh() (*asset, error) {
	bytes, err := linuxCloudInitArtifactsCse_helpersShBytes()
	if err != nil {
		return nil, err
	}

	info := bindataFileInfo{name: "linux/cloud-init/artifacts/cse_helpers.sh", size: 0, mode: os.FileMode(0), modTime: time.Unix(0, 0)}
	a := &asset{bytes: bytes, info: info}
	return a, nil
}

var _linuxCloudInitArtifactsCse_installSh = []byte(`#!/bin/bash

CC_SERVICE_IN_TMP=/opt/azure/containers/cc-proxy.service.in
CC_SOCKET_IN_TMP=/opt/azure/containers/cc-proxy.socket.in
CNI_CONFIG_DIR="/etc/cni/net.d"
CNI_BIN_DIR="/opt/cni/bin"
CNI_DOWNLOADS_DIR="/opt/cni/downloads"
CRICTL_DOWNLOAD_DIR="/opt/crictl/downloads"
CRICTL_BIN_DIR="/usr/local/bin"
CONTAINERD_DOWNLOADS_DIR="/opt/containerd/downloads"
RUNC_DOWNLOADS_DIR="/opt/runc/downloads"
K8S_DOWNLOADS_DIR="/opt/kubernetes/downloads"
UBUNTU_RELEASE=$(lsb_release -r -s)
TELEPORTD_PLUGIN_DOWNLOAD_DIR="/opt/teleportd/downloads"
TELEPORTD_PLUGIN_BIN_DIR="/usr/local/bin"
KRUSTLET_VERSION="v0.0.1"

cleanupContainerdDlFiles() {
    rm -rf $CONTAINERD_DOWNLOADS_DIR
}

installContainerRuntime() {
    {{if NeedsContainerd}}
        echo "in installContainerRuntime - KUBERNETES_VERSION = ${KUBERNETES_VERSION}"
        if semverCompare ${KUBERNETES_VERSION} "1.22.0"; then
            CONTAINERD_VERSION="1.5.5"
            CONTAINERD_PATCH_VERSION="3"
            installStandaloneContainerd ${CONTAINERD_VERSION} "${CONTAINERD_PATCH_VERSION}"
            echo "in installContainerRuntime - CONTAINERD_VERION = ${CONTAINERD_VERSION}"
        else
            installStandaloneContainerd ${CONTAINERD_VERSION}
            echo "in installContainerRuntime - CONTAINERD_VERION = ${CONTAINERD_VERSION}"
        fi
    {{else}}
        installMoby
    {{end}}
}

installNetworkPlugin() {
    if [[ "${NETWORK_PLUGIN}" = "azure" ]]; then
        installAzureCNI
    fi
    installCNI
    rm -rf $CNI_DOWNLOADS_DIR &
}

downloadCNI() {
    mkdir -p $CNI_DOWNLOADS_DIR
    CNI_TGZ_TMP=${CNI_PLUGINS_URL##*/} # Use bash builtin ## to remove all chars ("*") up to the final "/"
    retrycmd_get_tarball 120 5 "$CNI_DOWNLOADS_DIR/${CNI_TGZ_TMP}" ${CNI_PLUGINS_URL} || exit $ERR_CNI_DOWNLOAD_TIMEOUT
}

downloadKrustlet() {
    local krustlet_url="https://acs-mirror.azureedge.net/krustlet-wagi/${KRUSTLET_VERSION}/linux/amd64/krustlet-wagi"
    local krustlet_filepath="/usr/local/bin/krustlet-wagi"
    if [[ $(isARM64) == 1 ]]; then
        krustlet_url="https://kubernetesreleases.blob.core.windows.net/krustlet-wagi/arm64/linux/arm64/krustlet-wagi"
    fi

    if [ ! -f "$krustlet_filepath" ]; then
        retrycmd_if_failure 30 5 60 curl -fSL -o "$krustlet_filepath" "$krustlet_url" || exit $ERR_KRUSTLET_DOWNLOAD_TIMEOUT
        chmod 755 "$krustlet_filepath"    
    fi
}

downloadAzureCNI() {
    mkdir -p $CNI_DOWNLOADS_DIR
    CNI_TGZ_TMP=${VNET_CNI_PLUGINS_URL##*/} # Use bash builtin ## to remove all chars ("*") up to the final "/"
    retrycmd_get_tarball 120 5 "$CNI_DOWNLOADS_DIR/${CNI_TGZ_TMP}" ${VNET_CNI_PLUGINS_URL} || exit $ERR_CNI_DOWNLOAD_TIMEOUT
}
{{- if NeedsContainerd}}

downloadCrictl() {
    CRICTL_VERSION=$1
    CPU_ARCH=$(getCPUArch)  #amd64 or arm64
    mkdir -p $CRICTL_DOWNLOAD_DIR
    CRICTL_DOWNLOAD_URL="https://acs-mirror.azureedge.net/cri-tools/v${CRICTL_VERSION}/binaries/crictl-v${CRICTL_VERSION}-linux-${CPU_ARCH}.tar.gz"
    CRICTL_TGZ_TEMP=${CRICTL_DOWNLOAD_URL##*/}
    retrycmd_curl_file 10 5 60 "$CRICTL_DOWNLOAD_DIR/${CRICTL_TGZ_TEMP}" ${CRICTL_DOWNLOAD_URL}
}

installCrictl() {
    CPU_ARCH=$(getCPUArch)  #amd64 or arm64
    currentVersion=$(crictl --version 2>/dev/null | sed 's/crictl version //g')
    local CRICTL_VERSION=${KUBERNETES_VERSION%.*}.0
    if [[ ${currentVersion} =~ ${CRICTL_VERSION} ]]; then
        echo "version ${currentVersion} of crictl already installed. skipping installCrictl of target version ${CRICTL_VERSION}"
    else
        # this is only called during cse. VHDs should have crictl binaries pre-cached so no need to download.
        # if the vhd does not have crictl pre-baked, return early
        CRICTL_TGZ_TEMP="crictl-v${CRICTL_VERSION}-linux-${CPU_ARCH}.tar.gz"
        if [[ ! -f "$CRICTL_DOWNLOAD_DIR/${CRICTL_TGZ_TEMP}" ]]; then
            rm -rf ${CRICTL_DOWNLOAD_DIR}
            echo "pre-cached crictl not found: skipping installCrictl"
            return 1
        fi
        echo "Unpacking crictl into ${CRICTL_BIN_DIR}"
        tar zxvf "$CRICTL_DOWNLOAD_DIR/${CRICTL_TGZ_TEMP}" -C ${CRICTL_BIN_DIR}
        chmod 755 $CRICTL_BIN_DIR/crictl
    fi
    rm -rf ${CRICTL_DOWNLOAD_DIR}
}
{{- if TeleportEnabled}}
downloadTeleportdPlugin() {
    DOWNLOAD_URL=$1
    TELEPORTD_VERSION=$2
    if [[ $(isARM64) == 1 ]]; then
        # no arm64 teleport binaries according to owner
        return
    fi

    if [[ -z ${DOWNLOAD_URL} ]]; then
        echo "download url parameter for downloadTeleportdPlugin was not given"
        exit $ERR_TELEPORTD_DOWNLOAD_ERR
    fi
    if [[ -z ${TELEPORTD_VERSION} ]]; then
        echo "teleportd version not given"
        exit $ERR_TELEPORTD_DOWNLOAD_ERR
    fi
    mkdir -p $TELEPORTD_PLUGIN_DOWNLOAD_DIR
    retrycmd_curl_file 10 5 60 "${TELEPORTD_PLUGIN_DOWNLOAD_DIR}/teleportd-v${TELEPORTD_VERSION}" "${DOWNLOAD_URL}/v${TELEPORTD_VERSION}/teleportd" || exit ${ERR_TELEPORTD_DOWNLOAD_ERR}
}

installTeleportdPlugin() {
    if [[ $(isARM64) == 1 ]]; then
        # no arm64 teleport binaries according to owner
        return
    fi

    CURRENT_VERSION=$(teleportd --version 2>/dev/null | sed 's/teleportd version v//g')
    local TARGET_VERSION="0.8.0"
    if semverCompare ${CURRENT_VERSION:-"0.0.0"} ${TARGET_VERSION}; then
        echo "currently installed teleportd version ${CURRENT_VERSION} is greater than (or equal to) target base version ${TARGET_VERSION}. skipping installTeleportdPlugin."
    else
        downloadTeleportdPlugin ${TELEPORTD_PLUGIN_DOWNLOAD_URL} ${TARGET_VERSION}
        mv "${TELEPORTD_PLUGIN_DOWNLOAD_DIR}/teleportd-v${TELEPORTD_VERSION}" "${TELEPORTD_PLUGIN_BIN_DIR}/teleportd" || exit ${ERR_TELEPORTD_INSTALL_ERR}
        chmod 755 "${TELEPORTD_PLUGIN_BIN_DIR}/teleportd" || exit ${ERR_TELEPORTD_INSTALL_ERR}
    fi
    rm -rf ${TELEPORTD_PLUGIN_DOWNLOAD_DIR}
}
{{- end}}
{{- end}}

setupCNIDirs() {
    mkdir -p $CNI_BIN_DIR
    chown -R root:root $CNI_BIN_DIR
    chmod -R 755 $CNI_BIN_DIR

    mkdir -p $CNI_CONFIG_DIR
    chown -R root:root $CNI_CONFIG_DIR
    chmod 755 $CNI_CONFIG_DIR
}

installCNI() {
    CNI_TGZ_TMP=${CNI_PLUGINS_URL##*/} # Use bash builtin ## to remove all chars ("*") up to the final "/"
    if [[ ! -f "$CNI_DOWNLOADS_DIR/${CNI_TGZ_TMP}" ]]; then
        downloadCNI
    fi
    tar -xzf "$CNI_DOWNLOADS_DIR/${CNI_TGZ_TMP}" -C $CNI_BIN_DIR
}

installAzureCNI() {
    CNI_TGZ_TMP=${VNET_CNI_PLUGINS_URL##*/} # Use bash builtin ## to remove all chars ("*") up to the final "/"
    if [[ ! -f "$CNI_DOWNLOADS_DIR/${CNI_TGZ_TMP}" ]]; then
        downloadAzureCNI
    fi
    tar -xzf "$CNI_DOWNLOADS_DIR/${CNI_TGZ_TMP}" -C $CNI_BIN_DIR
}

extractKubeBinaries() {
    K8S_VERSION=$1
    KUBE_BINARY_URL=$2

    mkdir -p ${K8S_DOWNLOADS_DIR}
    K8S_TGZ_TMP=${KUBE_BINARY_URL##*/}
    retrycmd_get_tarball 120 5 "$K8S_DOWNLOADS_DIR/${K8S_TGZ_TMP}" ${KUBE_BINARY_URL} || exit $ERR_K8S_DOWNLOAD_TIMEOUT
    tar --transform="s|.*|&-${K8S_VERSION}|" --show-transformed-names -xzvf "$K8S_DOWNLOADS_DIR/${K8S_TGZ_TMP}" \
        --strip-components=3 -C /usr/local/bin kubernetes/node/bin/kubelet kubernetes/node/bin/kubectl
    rm -f "$K8S_DOWNLOADS_DIR/${K8S_TGZ_TMP}"
}

extractHyperkube() {
    CLI_TOOL=$1
    path="/home/hyperkube-downloads/${KUBERNETES_VERSION}"
    pullContainerImage $CLI_TOOL ${HYPERKUBE_URL}
    mkdir -p "$path"
    if [[ "$CLI_TOOL" == "ctr" ]]; then
        if ctr --namespace k8s.io run --rm --mount type=bind,src=$path,dst=$path,options=bind:rw ${HYPERKUBE_URL} extractTask /bin/bash -c "cp /usr/local/bin/{kubelet,kubectl} $path"; then
            mv "$path/kubelet" "/usr/local/bin/kubelet-${KUBERNETES_VERSION}"
            mv "$path/kubectl" "/usr/local/bin/kubectl-${KUBERNETES_VERSION}"
        else
            ctr --namespace k8s.io run --rm --mount type=bind,src=$path,dst=$path,options=bind:rw ${HYPERKUBE_URL} extractTask /bin/bash -c "cp /hyperkube $path"
        fi

    else
        if docker run --rm --entrypoint "" -v $path:$path ${HYPERKUBE_URL} /bin/bash -c "cp /usr/local/bin/{kubelet,kubectl} $path"; then
            mv "$path/kubelet" "/usr/local/bin/kubelet-${KUBERNETES_VERSION}"
            mv "$path/kubectl" "/usr/local/bin/kubectl-${KUBERNETES_VERSION}"
        else
            docker run --rm -v $path:$path ${HYPERKUBE_URL} /bin/bash -c "cp /hyperkube $path"
        fi
    fi

    cp "$path/hyperkube" "/usr/local/bin/kubelet-${KUBERNETES_VERSION}"
    mv "$path/hyperkube" "/usr/local/bin/kubectl-${KUBERNETES_VERSION}"
}

installKubeletKubectlAndKubeProxy() {
    if [[ ! -f "/usr/local/bin/kubectl-${KUBERNETES_VERSION}" ]]; then
        #TODO: remove the condition check on KUBE_BINARY_URL once RP change is released
        if (($(echo ${KUBERNETES_VERSION} | cut -d"." -f2) >= 17)) && [ -n "${KUBE_BINARY_URL}" ]; then
            extractKubeBinaries ${KUBERNETES_VERSION} ${KUBE_BINARY_URL}
        else
            if [[ "$CONTAINER_RUNTIME" == "containerd" ]]; then
                extractHyperkube "ctr"
            else
                extractHyperkube "docker"
            fi
        fi
    fi

    mv "/usr/local/bin/kubelet-${KUBERNETES_VERSION}" "/usr/local/bin/kubelet"
    mv "/usr/local/bin/kubectl-${KUBERNETES_VERSION}" "/usr/local/bin/kubectl"
    chmod a+x /usr/local/bin/kubelet /usr/local/bin/kubectl
    rm -rf /usr/local/bin/kubelet-* /usr/local/bin/kubectl-* /home/hyperkube-downloads &

    if [ -n "${KUBEPROXY_URL}" ]; then
        #kubeproxy is a system addon that is dictated by control plane so it shouldn't block node provisioning
        pullContainerImage ${CLI_TOOL} ${KUBEPROXY_URL} &
    fi
}

pullContainerImage() {
    CLI_TOOL=$1
    CONTAINER_IMAGE_URL=$2
    echo "pulling the image ${CONTAINER_IMAGE_URL} using ${CLI_TOOL}"
    if [[ ${CLI_TOOL} == "ctr" ]]; then
        retrycmd_if_failure 60 1 1200 ctr --namespace k8s.io image pull $CONTAINER_IMAGE_URL || ( echo "timed out pulling image ${CONTAINER_IMAGE_URL} via ctr" && exit $ERR_CONTAINERD_CTR_IMG_PULL_TIMEOUT )
    elif [[ ${CLI_TOOL} == "crictl" ]]; then
        retrycmd_if_failure 60 1 1200 crictl pull $CONTAINER_IMAGE_URL || ( echo "timed out pulling image ${CONTAINER_IMAGE_URL} via crictl" && exit $ERR_CONTAINERD_CRICTL_IMG_PULL_TIMEOUT )
    else
        retrycmd_if_failure 60 1 1200 docker pull $CONTAINER_IMAGE_URL || ( echo "timed out pulling image ${CONTAINER_IMAGE_URL} via docker" && exit $ERR_DOCKER_IMG_PULL_TIMEOUT )
    fi
}

retagContainerImage() {
    CLI_TOOL=$1
    CONTAINER_IMAGE_URL=$2
    RETAG_IMAGE_URL=$3
    echo "retaging from ${CONTAINER_IMAGE_URL} to ${RETAG_IMAGE_URL} using ${CLI_TOOL}"
    if [[ ${CLI_TOOL} == "ctr" ]]; then
        ctr --namespace k8s.io image tag $CONTAINER_IMAGE_URL $RETAG_IMAGE_URL
    elif [[ ${CLI_TOOL} == "crictl" ]]; then
        crictl image tag $CONTAINER_IMAGE_URL $RETAG_IMAGE_URL
    else
        docker image tag $CONTAINER_IMAGE_URL $RETAG_IMAGE_URL
    fi
}

removeContainerImage() {
    CLI_TOOL=$1
    CONTAINER_IMAGE_URL=$2
    if [[ ${CLI_TOOL} == "ctr" ]]; then
        ctr --namespace k8s.io image rm $CONTAINER_IMAGE_URL
    elif [[ ${CLI_TOOL} == "crictl" ]]; then
        crictl rmi $CONTAINER_IMAGE_URL
    else
        docker image rm $CONTAINER_IMAGE_URL
    fi
}

cleanUpImages() {
    local targetImage=$1
    export targetImage
    function cleanupImagesRun() {
        {{if NeedsContainerd}}
        if [[ "${CLI_TOOL}" == "crictl" ]]; then
            images_to_delete=$(crictl images | awk '{print $1":"$2}' | grep -vE "${KUBERNETES_VERSION}$|${KUBERNETES_VERSION}.[0-9]+$|${KUBERNETES_VERSION}-|${KUBERNETES_VERSION}_" | grep ${targetImage} | tr ' ' '\n')
        else
            images_to_delete=$(ctr --namespace k8s.io images list | awk '{print $1}' | grep -vE "${KUBERNETES_VERSION}$|${KUBERNETES_VERSION}.[0-9]+$|${KUBERNETES_VERSION}-|${KUBERNETES_VERSION}_" | grep ${targetImage} | tr ' ' '\n')
        fi
        {{else}}
        images_to_delete=$(docker images --format '{{OpenBraces}}.Repository{{CloseBraces}}:{{OpenBraces}}.Tag{{CloseBraces}}' | grep -vE "${KUBERNETES_VERSION}$|${KUBERNETES_VERSION}.[0-9]+$|${KUBERNETES_VERSION}-|${KUBERNETES_VERSION}_" | grep ${targetImage} | tr ' ' '\n')
        {{end}}
        local exit_code=$?
        if [[ $exit_code != 0 ]]; then
            exit $exit_code
        elif [[ "${images_to_delete}" != "" ]]; then
            echo "${images_to_delete}" | while read image; do
                {{if NeedsContainerd}}
                removeContainerImage ${CLI_TOOL} ${image}
                {{else}}
                removeContainerImage "docker" ${image}
                {{end}}
            done
        fi
    }
    export -f cleanupImagesRun
    retrycmd_if_failure 10 5 120 bash -c cleanupImagesRun
}

cleanUpHyperkubeImages() {
    echo $(date),$(hostname), cleanUpHyperkubeImages
    cleanUpImages "hyperkube"
    echo $(date),$(hostname), endCleanUpHyperkubeImages
}

cleanUpKubeProxyImages() {
    echo $(date),$(hostname), startCleanUpKubeProxyImages
    cleanUpImages "kube-proxy"
    echo $(date),$(hostname), endCleanUpKubeProxyImages
}

cleanupRetaggedImages() {
    if [[ "{{GetTargetEnvironment}}" != "AzureChinaCloud" ]]; then
        {{if NeedsContainerd}}
        if [[ "${CLI_TOOL}" == "crictl" ]]; then
            images_to_delete=$(crictl images | awk '{print $1":"$2}' | grep '^mcr.azk8s.cn/' | tr ' ' '\n')
        else
            images_to_delete=$(ctr --namespace k8s.io images list | awk '{print $1}' | grep '^mcr.azk8s.cn/' | tr ' ' '\n')
        fi
        {{else}}
        images_to_delete=$(docker images --format '{{OpenBraces}}.Repository{{CloseBraces}}:{{OpenBraces}}.Tag{{CloseBraces}}' | grep '^mcr.azk8s.cn/' | tr ' ' '\n')
        {{end}}
        if [[ "${images_to_delete}" != "" ]]; then
            echo "${images_to_delete}" | while read image; do
                {{if NeedsContainerd}}
                # always use ctr, even if crictl is installed.
                # crictl will remove *ALL* references to a given imageID (SHA), which removes too much.
                removeContainerImage "ctr" ${image}
                {{else}}
                removeContainerImage "docker" ${image}
                {{end}}
            done
        fi
    else
        echo "skipping container cleanup for AzureChinaCloud"
    fi
}

cleanUpContainerImages() {
    # run cleanUpHyperkubeImages and cleanUpKubeProxyImages concurrently
    export KUBERNETES_VERSION
    export CLI_TOOL
    export -f retrycmd_if_failure
    export -f removeContainerImage
    export -f cleanUpImages
    export -f cleanUpHyperkubeImages
    export -f cleanUpKubeProxyImages
    bash -c cleanUpHyperkubeImages &
    bash -c cleanUpKubeProxyImages &
}

cleanUpContainerd() {
    rm -Rf $CONTAINERD_DOWNLOADS_DIR
}

overrideNetworkConfig() {
    CONFIG_FILEPATH="/etc/cloud/cloud.cfg.d/80_azure_net_config.cfg"
    touch ${CONFIG_FILEPATH}
    cat << EOF >> ${CONFIG_FILEPATH}
datasource:
    Azure:
        apply_network_config: false
EOF
}
#EOF
`)

func linuxCloudInitArtifactsCse_installShBytes() ([]byte, error) {
	return _linuxCloudInitArtifactsCse_installSh, nil
}

func linuxCloudInitArtifactsCse_installSh() (*asset, error) {
	bytes, err := linuxCloudInitArtifactsCse_installShBytes()
	if err != nil {
		return nil, err
	}

	info := bindataFileInfo{name: "linux/cloud-init/artifacts/cse_install.sh", size: 0, mode: os.FileMode(0), modTime: time.Unix(0, 0)}
	a := &asset{bytes: bytes, info: info}
	return a, nil
}

var _linuxCloudInitArtifactsCse_mainSh = []byte(`#!/bin/bash
ERR_FILE_WATCH_TIMEOUT=6 {{/* Timeout waiting for a file */}}
set -x
if [ -f /opt/azure/containers/provision.complete ]; then
      echo "Already ran to success exiting..."
      exit 0
fi

UBUNTU_RELEASE=$(lsb_release -r -s)
if [[ ${UBUNTU_RELEASE} == "16.04" ]]; then
    sudo apt-get -y autoremove chrony
    echo $?
    sudo systemctl restart systemd-timesyncd
fi

echo $(date),$(hostname), startcustomscript>>/opt/m

for i in $(seq 1 3600); do
    if [ -s {{GetCSEHelpersScriptFilepath}} ]; then
        grep -Fq '#HELPERSEOF' {{GetCSEHelpersScriptFilepath}} && break
    fi
    if [ $i -eq 3600 ]; then
        exit $ERR_FILE_WATCH_TIMEOUT
    else
        sleep 1
    fi
done
sed -i "/#HELPERSEOF/d" {{GetCSEHelpersScriptFilepath}}
source {{GetCSEHelpersScriptFilepath}}

wait_for_file 3600 1 {{GetCSEHelpersScriptDistroFilepath}} || exit $ERR_FILE_WATCH_TIMEOUT
source {{GetCSEHelpersScriptDistroFilepath}}

wait_for_file 3600 1 {{GetCSEInstallScriptFilepath}} || exit $ERR_FILE_WATCH_TIMEOUT
source {{GetCSEInstallScriptFilepath}}

wait_for_file 3600 1 {{GetCSEInstallScriptDistroFilepath}} || exit $ERR_FILE_WATCH_TIMEOUT
source {{GetCSEInstallScriptDistroFilepath}}

wait_for_file 3600 1 {{GetCSEConfigScriptFilepath}} || exit $ERR_FILE_WATCH_TIMEOUT
source {{GetCSEConfigScriptFilepath}}

{{- if not NeedsContainerd}}
cleanUpContainerd
{{- end}}

if [[ "${GPU_NODE}" != "true" ]]; then
    cleanUpGPUDrivers
fi

{{- if ShouldConfigureHTTPProxyCA}}
configureHTTPProxyCA
{{- end}}

disable1804SystemdResolved

if [ -f /var/run/reboot-required ]; then
    REBOOTREQUIRED=true
else
    REBOOTREQUIRED=false
fi

configureAdminUser

{{- if NeedsContainerd}}
# If crictl gets installed then use it as the cri cli instead of ctr
# crictl is not a critical component so continue with boostrapping if the install fails
# CLI_TOOL is by default set to "ctr"
installCrictl && CLI_TOOL="crictl"
{{- end}}

VHD_LOGS_FILEPATH=/opt/azure/vhd-install.complete
if [ -f $VHD_LOGS_FILEPATH ]; then
    echo "detected golden image pre-install"
    cleanUpContainerImages
    FULL_INSTALL_REQUIRED=false
else
    if [[ "${IS_VHD}" = true ]]; then
        echo "Using VHD distro but file $VHD_LOGS_FILEPATH not found"
        exit $ERR_VHD_FILE_NOT_FOUND
    fi
    FULL_INSTALL_REQUIRED=true
fi

if [[ $OS == $UBUNTU_OS_NAME ]] && [ "$FULL_INSTALL_REQUIRED" = "true" ]; then
    installDeps
else
    echo "Golden image; skipping dependencies installation"
fi

installContainerRuntime
{{- if and NeedsContainerd TeleportEnabled}}
installTeleportdPlugin
{{- end}}

setupCNIDirs

installNetworkPlugin

{{- if IsKrustlet }}
    downloadKrustlet
{{- end }}

{{- if IsNSeriesSKU}}
echo $(date),$(hostname), "Start configuring GPU drivers"
if [[ "${GPU_NODE}" = true ]]; then
    if $FULL_INSTALL_REQUIRED; then
        installGPUDrivers
    fi
    ensureGPUDrivers
    if [[ "${ENABLE_GPU_DEVICE_PLUGIN_IF_NEEDED}" = true ]]; then
        if [[ "${MIG_NODE}" == "true" ]] && [[ -f "/etc/systemd/system/nvidia-device-plugin.service" ]]; then
            wait_for_file 3600 1 /etc/systemd/system/nvidia-device-plugin.service.d/10-mig_strategy.conf || exit $ERR_FILE_WATCH_TIMEOUT
        fi
        systemctlEnableAndStart nvidia-device-plugin || exit $ERR_GPU_DEVICE_PLUGIN_START_FAIL
    else
        systemctlDisableAndStop nvidia-device-plugin
    fi
fi
# If it is a MIG Node, enable mig-partition systemd service to create MIG instances
if [[ "${MIG_NODE}" == "true" ]]; then
    REBOOTREQUIRED=true
    STATUS=`+"`"+`systemctl is-active nvidia-fabricmanager`+"`"+`
    if [ ${STATUS} = 'active' ]; then
        echo "Fabric Manager service is running, no need to install."
    else
        if [ -d "/opt/azure/fabricmanager-${GPU_DV}" ] && [ -f "/opt/azure/fabricmanager-${GPU_DV}/fm_run_package_installer.sh" ]; then
            pushd /opt/azure/fabricmanager-${GPU_DV}
            /opt/azure/fabricmanager-${GPU_DV}/fm_run_package_installer.sh
            systemctlEnableAndStart nvidia-fabricmanager
            popd
        else
            echo "Need to install nvidia-fabricmanager, but failed to find on disk. Will not pull (breaks AKS egress contract)."
        fi
    fi
    ensureMigPartition
fi

echo $(date),$(hostname), "End configuring GPU drivers"
{{end}}

{{- if and IsDockerContainerRuntime HasPrivateAzureRegistryServer}}
set +x
docker login -u $SERVICE_PRINCIPAL_CLIENT_ID -p $SERVICE_PRINCIPAL_CLIENT_SECRET {{GetPrivateAzureRegistryServer}}
set -x
{{end}}

installKubeletKubectlAndKubeProxy

ensureRPC

createKubeManifestDir

{{- if HasDCSeriesSKU}}
if [[ ${SGX_NODE} == true && ! -e "/dev/sgx" ]]; then
    installSGXDrivers
fi
{{end}}

{{- if HasCustomSearchDomain}}
wait_for_file 3600 1 {{GetCustomSearchDomainsCSEScriptFilepath}} || exit $ERR_FILE_WATCH_TIMEOUT
{{GetCustomSearchDomainsCSEScriptFilepath}} > /opt/azure/containers/setup-custom-search-domain.log 2>&1 || exit $ERR_CUSTOM_SEARCH_DOMAINS_FAIL
{{end}}

configureK8s

{{- if not IsNoneCNI }}
configureCNI
{{end}}

{{/* configure and enable dhcpv6 for dual stack feature */}}
{{- if IsIPv6DualStackFeatureEnabled}}
ensureDHCPv6
{{- end}}

{{- if NeedsContainerd}}
ensureContainerd {{/* containerd should not be configured until cni has been configured first */}}
{{- else}}
ensureDocker
{{- end}}

ensureMonitorService
# must run before kubelet starts to avoid race in container status using wrong image
# https://github.com/kubernetes/kubernetes/issues/51017
# can remove when fixed
cleanupRetaggedImages

{{- if EnableHostsConfigAgent}}
configPrivateClusterHosts
{{- end}}

{{- if ShouldConfigTransparentHugePage}}
configureTransparentHugePage
{{- end}}

{{- if ShouldConfigSwapFile}}
configureSwapFile
{{- end}}

ensureSysctl
ensureJournal
{{- if IsKrustlet}}
systemctlEnableAndStart krustlet
{{- else}}
ensureKubelet
{{- if NeedsContainerd}} {{- if and IsKubenet (not HasCalicoNetworkPolicy)}}
ensureNoDupOnPromiscuBridge
{{- end}} {{- end}}
{{- end}}

if $FULL_INSTALL_REQUIRED; then
    if [[ $OS == $UBUNTU_OS_NAME ]]; then
        {{/* mitigation for bug https://bugs.launchpad.net/ubuntu/+source/linux/+bug/1676635 */}}
        echo 2dd1ce17-079e-403c-b352-a1921ee207ee > /sys/bus/vmbus/drivers/hv_util/unbind
        sed -i "13i\echo 2dd1ce17-079e-403c-b352-a1921ee207ee > /sys/bus/vmbus/drivers/hv_util/unbind\n" /etc/rc.local
    fi
fi

{{- /* re-enable unattended upgrades */}}
rm -f /etc/apt/apt.conf.d/99periodic

if [[ $OS == $UBUNTU_OS_NAME ]]; then
    apt_get_purge 20 30 120 apache2-utils &
fi

VALIDATION_ERR=0

{{- /* Edge case scenarios: */}}
{{- /* high retry times to wait for new API server DNS record to replicate (e.g. stop and start cluster) */}}
{{- /* high timeout to address high latency for private dns server to forward request to Azure DNS */}}
API_SERVER_DNS_RETRIES=100
if [[ $API_SERVER_NAME == *.privatelink.* ]]; then
  API_SERVER_DNS_RETRIES=200
fi
{{- if not EnableHostsConfigAgent}}
RES=$(retrycmd_if_failure ${API_SERVER_DNS_RETRIES} 1 10 nslookup ${API_SERVER_NAME})
STS=$?
{{- else}}
STS=0
{{- end}}
if [[ $STS != 0 ]]; then
    time nslookup ${API_SERVER_NAME}
    if [[ $RES == *"168.63.129.16"*  ]]; then
        VALIDATION_ERR=$ERR_K8S_API_SERVER_AZURE_DNS_LOOKUP_FAIL
    else
        VALIDATION_ERR=$ERR_K8S_API_SERVER_DNS_LOOKUP_FAIL
    fi
else
    API_SERVER_CONN_RETRIES=50
    if [[ $API_SERVER_NAME == *.privatelink.* ]]; then
        API_SERVER_CONN_RETRIES=100
    fi
    retrycmd_if_failure ${API_SERVER_CONN_RETRIES} 1 10 nc -vz ${API_SERVER_NAME} 443 || time nc -vz ${API_SERVER_NAME} 443 || VALIDATION_ERR=$ERR_K8S_API_SERVER_CONN_FAIL
fi

if $REBOOTREQUIRED; then
    echo 'reboot required, rebooting node in 1 minute'
    /bin/bash -c "shutdown -r 1 &"
    if [[ $OS == $UBUNTU_OS_NAME ]]; then
        aptmarkWALinuxAgent unhold &
    fi
else
    if [[ $OS == $UBUNTU_OS_NAME ]]; then
        /usr/lib/apt/apt.systemd.daily &
        aptmarkWALinuxAgent unhold &
    fi
fi

echo "Custom script finished. API server connection check code:" $VALIDATION_ERR
echo $(date),$(hostname), endcustomscript>>/opt/m
mkdir -p /opt/azure/containers && touch /opt/azure/containers/provision.complete
ps auxfww > /opt/azure/provision-ps.log &

exit $VALIDATION_ERR

#EOF
`)

func linuxCloudInitArtifactsCse_mainShBytes() ([]byte, error) {
	return _linuxCloudInitArtifactsCse_mainSh, nil
}

func linuxCloudInitArtifactsCse_mainSh() (*asset, error) {
	bytes, err := linuxCloudInitArtifactsCse_mainShBytes()
	if err != nil {
		return nil, err
	}

	info := bindataFileInfo{name: "linux/cloud-init/artifacts/cse_main.sh", size: 0, mode: os.FileMode(0), modTime: time.Unix(0, 0)}
	a := &asset{bytes: bytes, info: info}
	return a, nil
}

var _linuxCloudInitArtifactsCse_startSh = []byte(`CSE_STARTTIME=$(date)
/bin/bash /opt/azure/containers/provision.sh >> /var/log/azure/cluster-provision.log 2>&1
EXIT_CODE=$?
systemctl --no-pager -l status kubelet >> /var/log/azure/cluster-provision-cse-output.log 2>&1
OUTPUT=$(head -c 3000 "/var/log/azure/cluster-provision-cse-output.log")
KERNEL_STARTTIME=$(systemctl show -p KernelTimestamp | sed -e  "s/KernelTimestamp=//g" || true)
GUEST_AGENT_STARTTIME=$(systemctl show walinuxagent.service -p ExecMainStartTimestamp | sed -e "s/ExecMainStartTimestamp=//g" || true)
KUBELET_START_TIME=$(systemctl show kubelet.service -p ExecMainStartTimestamp | sed -e "s/ExecMainStartTimestamp=//g" || true)
SYSTEMD_SUMMARY=$(systemd-analyze || true)
EXECUTION_DURATION=$(echo $(($(date +%s) - $(date -d "$CSE_STARTTIME" +%s))))

JSON_STRING=$( jq -n \
                  --arg ec "$EXIT_CODE" \
                  --arg op "$OUTPUT" \
                  --arg er "" \
                  --arg ed "$EXECUTION_DURATION" \
                  --arg ks "$KERNEL_STARTTIME" \
                  --arg cse "$CSE_STARTTIME" \
                  --arg ga "$GUEST_AGENT_STARTTIME" \
                  --arg ss "$SYSTEMD_SUMMARY" \
                  --arg kubelet "$KUBELET_START_TIME" \
                  '{ExitCode: $ec, Output: $op, Error: $er, ExecDuration: $ed, KernelStartTime: $ks, CSEStartTime: $cse, GuestAgentStartTime: $ga, SystemdSummary: $ss, BootDatapoints: { KernelStartTime: $ks, CSEStartTime: $cse, GuestAgentStartTime: $ga, KubeletStartTime: $kubelet }}' )
echo $JSON_STRING
exit $EXIT_CODE`)

func linuxCloudInitArtifactsCse_startShBytes() ([]byte, error) {
	return _linuxCloudInitArtifactsCse_startSh, nil
}

func linuxCloudInitArtifactsCse_startSh() (*asset, error) {
	bytes, err := linuxCloudInitArtifactsCse_startShBytes()
	if err != nil {
		return nil, err
	}

	info := bindataFileInfo{name: "linux/cloud-init/artifacts/cse_start.sh", size: 0, mode: os.FileMode(0), modTime: time.Unix(0, 0)}
	a := &asset{bytes: bytes, info: info}
	return a, nil
}

var _linuxCloudInitArtifactsDhcpv6Service = []byte(`[Unit]
Description=enabledhcpv6
After=network-online.target

[Service]
Type=oneshot
ExecStart={{GetDHCPv6ConfigCSEScriptFilepath}}

[Install]
WantedBy=multi-user.target
#EOF
`)

func linuxCloudInitArtifactsDhcpv6ServiceBytes() ([]byte, error) {
	return _linuxCloudInitArtifactsDhcpv6Service, nil
}

func linuxCloudInitArtifactsDhcpv6Service() (*asset, error) {
	bytes, err := linuxCloudInitArtifactsDhcpv6ServiceBytes()
	if err != nil {
		return nil, err
	}

	info := bindataFileInfo{name: "linux/cloud-init/artifacts/dhcpv6.service", size: 0, mode: os.FileMode(0), modTime: time.Unix(0, 0)}
	a := &asset{bytes: bytes, info: info}
	return a, nil
}

var _linuxCloudInitArtifactsDockerMonitorService = []byte(`[Unit]
Description=a script that checks docker health and restarts if needed
After=docker.service
[Service]
Restart=always
RestartSec=10
RemainAfterExit=yes
ExecStart=/usr/local/bin/health-monitor.sh container-runtime docker
#EOF
`)

func linuxCloudInitArtifactsDockerMonitorServiceBytes() ([]byte, error) {
	return _linuxCloudInitArtifactsDockerMonitorService, nil
}

func linuxCloudInitArtifactsDockerMonitorService() (*asset, error) {
	bytes, err := linuxCloudInitArtifactsDockerMonitorServiceBytes()
	if err != nil {
		return nil, err
	}

	info := bindataFileInfo{name: "linux/cloud-init/artifacts/docker-monitor.service", size: 0, mode: os.FileMode(0), modTime: time.Unix(0, 0)}
	a := &asset{bytes: bytes, info: info}
	return a, nil
}

var _linuxCloudInitArtifactsDockerMonitorTimer = []byte(`[Unit]
Description=a timer that delays docker-monitor from starting too soon after boot
[Timer]
Unit=docker-monitor.service
OnBootSec=10min
[Install]
WantedBy=multi-user.target
#EOF
`)

func linuxCloudInitArtifactsDockerMonitorTimerBytes() ([]byte, error) {
	return _linuxCloudInitArtifactsDockerMonitorTimer, nil
}

func linuxCloudInitArtifactsDockerMonitorTimer() (*asset, error) {
	bytes, err := linuxCloudInitArtifactsDockerMonitorTimerBytes()
	if err != nil {
		return nil, err
	}

	info := bindataFileInfo{name: "linux/cloud-init/artifacts/docker-monitor.timer", size: 0, mode: os.FileMode(0), modTime: time.Unix(0, 0)}
	a := &asset{bytes: bytes, info: info}
	return a, nil
}

var _linuxCloudInitArtifactsDocker_clear_mount_propagation_flagsConf = []byte(`[Service]
MountFlags=shared
#EOF
`)

func linuxCloudInitArtifactsDocker_clear_mount_propagation_flagsConfBytes() ([]byte, error) {
	return _linuxCloudInitArtifactsDocker_clear_mount_propagation_flagsConf, nil
}

func linuxCloudInitArtifactsDocker_clear_mount_propagation_flagsConf() (*asset, error) {
	bytes, err := linuxCloudInitArtifactsDocker_clear_mount_propagation_flagsConfBytes()
	if err != nil {
		return nil, err
	}

	info := bindataFileInfo{name: "linux/cloud-init/artifacts/docker_clear_mount_propagation_flags.conf", size: 0, mode: os.FileMode(0), modTime: time.Unix(0, 0)}
	a := &asset{bytes: bytes, info: info}
	return a, nil
}

var _linuxCloudInitArtifactsEnableDhcpv6Sh = []byte(`#!/usr/bin/env bash

set -e
set -o pipefail
set -u

DHCLIENT6_CONF_FILE=/etc/dhcp/dhclient6.conf
CLOUD_INIT_CFG=/etc/network/interfaces.d/50-cloud-init.cfg

read -r -d '' NETWORK_CONFIGURATION << EOC || true
iface eth0 inet6 auto
    up sleep 5
    up dhclient -1 -6 -cf /etc/dhcp/dhclient6.conf -lf /var/lib/dhcp/dhclient6.eth0.leases -v eth0 || true
EOC

add_if_not_exists() {
    grep -qxF "${1}" "${2}" || echo "${1}" >> "${2}"
}

echo "Configuring dhcpv6 ..."

touch /etc/dhcp/dhclient6.conf && add_if_not_exists "timeout 10;" ${DHCLIENT6_CONF_FILE} && \
    add_if_not_exists "${NETWORK_CONFIGURATION}" ${CLOUD_INIT_CFG} && \
    sudo ifdown eth0 && sudo ifup eth0

echo "Configuration complete"
#EOF
`)

func linuxCloudInitArtifactsEnableDhcpv6ShBytes() ([]byte, error) {
	return _linuxCloudInitArtifactsEnableDhcpv6Sh, nil
}

func linuxCloudInitArtifactsEnableDhcpv6Sh() (*asset, error) {
	bytes, err := linuxCloudInitArtifactsEnableDhcpv6ShBytes()
	if err != nil {
		return nil, err
	}

	info := bindataFileInfo{name: "linux/cloud-init/artifacts/enable-dhcpv6.sh", size: 0, mode: os.FileMode(0), modTime: time.Unix(0, 0)}
	a := &asset{bytes: bytes, info: info}
	return a, nil
}

var _linuxCloudInitArtifactsEnsureNoDupService = []byte(`[Unit]
Description=Add dedup ebtable rules for kubenet bridge in promiscuous mode
After=containerd.service
After=kubelet.service
[Service]
Restart=on-failure
RestartSec=2
ExecStart=/bin/bash /opt/azure/containers/ensure-no-dup.sh
#EOF
`)

func linuxCloudInitArtifactsEnsureNoDupServiceBytes() ([]byte, error) {
	return _linuxCloudInitArtifactsEnsureNoDupService, nil
}

func linuxCloudInitArtifactsEnsureNoDupService() (*asset, error) {
	bytes, err := linuxCloudInitArtifactsEnsureNoDupServiceBytes()
	if err != nil {
		return nil, err
	}

	info := bindataFileInfo{name: "linux/cloud-init/artifacts/ensure-no-dup.service", size: 0, mode: os.FileMode(0), modTime: time.Unix(0, 0)}
	a := &asset{bytes: bytes, info: info}
	return a, nil
}

var _linuxCloudInitArtifactsEnsureNoDupSh = []byte(`#!/bin/bash

# remove this if we are no longer using promiscuous bridge mode for containerd
# background: we get duplicated packets from pod to serviceIP if both are on the same node (one from the cbr0 bridge and one from the pod ip itself via kernel due to promiscuous mode being on)
# we should filter out the one from pod ip
# this is exactly what kubelet does for dockershim+kubenet
# https://github.com/kubernetes/kubernetes/pull/28717

ebtables -t filter -L AKS-DEDUP-PROMISC 2>/dev/null
if [[ $? -eq 0 ]]; then
    echo "AKS-DEDUP-PROMISC rule already set"
    exit 0
fi
if [[ ! -f /etc/cni/net.d/10-containerd-net.conflist ]]; then
    echo "cni config not up yet...exiting early"
    exit 1
fi

bridgeName=$(cat /etc/cni/net.d/10-containerd-net.conflist  | jq -r ".plugins[] | select(.type == \"bridge\") | .bridge")
promiscMode=$(cat /etc/cni/net.d/10-containerd-net.conflist  | jq -r ".plugins[] | select(.type == \"bridge\") | .promiscMode")
if [[ "${promiscMode}" != "true" ]]; then
    echo "bridge ${bridgeName} not in promiscuous mode...exiting early"
    exit 0
fi

if [[ ! -f /sys/class/net/${bridgeName}/address ]]; then
    echo "bridge ${bridgeName} not up yet...exiting early"
    exit 1
fi


bridgeIP=$(ip addr show ${bridgeName} | grep -Eo "inet ([0-9]*\.){3}[0-9]*" | grep -Eo "([0-9]*\.){3}[0-9]*")
if [[ -z "${bridgeIP}" ]]; then
    echo "bridge ${bridgeName} does not have an ipv4 address...exiting early"
    exit 1
fi

podSubnetAddr=$(cat /etc/cni/net.d/10-containerd-net.conflist  | jq -r ".plugins[] | select(.type == \"bridge\") | .ipam.subnet")
if [[ -z "${podSubnetAddr}" ]]; then
    echo "could not determine this node's pod ipam subnet range from 10-containerd-net.conflist...exiting early"
    exit 1
fi

bridgeMAC=$(cat /sys/class/net/${bridgeName}/address)

echo "adding AKS-DEDUP-PROMISC ebtable chain"
ebtables -t filter -N AKS-DEDUP-PROMISC # add new AKS-DEDUP-PROMISC chain
ebtables -t filter -A AKS-DEDUP-PROMISC -p IPv4 -s ${bridgeMAC} -o veth+ --ip-src ${bridgeIP} -j ACCEPT
ebtables -t filter -A AKS-DEDUP-PROMISC -p IPv4 -s ${bridgeMAC} -o veth+ --ip-src ${podSubnetAddr} -j DROP
ebtables -t filter -A OUTPUT -j AKS-DEDUP-PROMISC # add new rule to OUTPUT chain jump to AKS-DEDUP-PROMISC

echo "outputting newly added AKS-DEDUP-PROMISC rules:"
ebtables -t filter -L OUTPUT 2>/dev/null
ebtables -t filter -L AKS-DEDUP-PROMISC 2>/dev/null
exit 0
#EOF`)

func linuxCloudInitArtifactsEnsureNoDupShBytes() ([]byte, error) {
	return _linuxCloudInitArtifactsEnsureNoDupSh, nil
}

func linuxCloudInitArtifactsEnsureNoDupSh() (*asset, error) {
	bytes, err := linuxCloudInitArtifactsEnsureNoDupShBytes()
	if err != nil {
		return nil, err
	}

	info := bindataFileInfo{name: "linux/cloud-init/artifacts/ensure-no-dup.sh", size: 0, mode: os.FileMode(0), modTime: time.Unix(0, 0)}
	a := &asset{bytes: bytes, info: info}
	return a, nil
}

var _linuxCloudInitArtifactsEtcIssue = []byte(`
Authorized uses only. All activity may be monitored and reported.
`)

func linuxCloudInitArtifactsEtcIssueBytes() ([]byte, error) {
	return _linuxCloudInitArtifactsEtcIssue, nil
}

func linuxCloudInitArtifactsEtcIssue() (*asset, error) {
	bytes, err := linuxCloudInitArtifactsEtcIssueBytes()
	if err != nil {
		return nil, err
	}

	info := bindataFileInfo{name: "linux/cloud-init/artifacts/etc-issue", size: 0, mode: os.FileMode(0), modTime: time.Unix(0, 0)}
	a := &asset{bytes: bytes, info: info}
	return a, nil
}

var _linuxCloudInitArtifactsEtcIssueNet = []byte(`
Authorized uses only. All activity may be monitored and reported.
`)

func linuxCloudInitArtifactsEtcIssueNetBytes() ([]byte, error) {
	return _linuxCloudInitArtifactsEtcIssueNet, nil
}

func linuxCloudInitArtifactsEtcIssueNet() (*asset, error) {
	bytes, err := linuxCloudInitArtifactsEtcIssueNetBytes()
	if err != nil {
		return nil, err
	}

	info := bindataFileInfo{name: "linux/cloud-init/artifacts/etc-issue.net", size: 0, mode: os.FileMode(0), modTime: time.Unix(0, 0)}
	a := &asset{bytes: bytes, info: info}
	return a, nil
}

var _linuxCloudInitArtifactsHealthMonitorSh = []byte(`#!/usr/bin/env bash

# This script originated at https://github.com/kubernetes/kubernetes/blob/master/cluster/gce/gci/health-monitor.sh
# and has been modified for aks-engine.

set -o nounset
set -o pipefail

container_runtime_monitoring() {
  local -r max_attempts=5
  local attempt=1
  local -r container_runtime_name=$1

  if [[ ${container_runtime_name} == "containerd" ]]; then
    local healthcheck_command="ctr --namespace k8s.io container list"
  else 
    local healthcheck_command="docker ps"
  fi

  until timeout 60 ${healthcheck_command} > /dev/null; do
    if (( attempt == max_attempts )); then
      echo "Max attempt ${max_attempts} reached! Proceeding to monitor container runtime healthiness."
      break
    fi
    echo "$attempt initial attempt \"${healthcheck_command}\"! Trying again in $attempt seconds..."
    sleep "$(( 2 ** attempt++ ))"
  done
  while true; do
    if ! timeout 60 ${healthcheck_command} > /dev/null; then
      echo "Container runtime ${container_runtime_name} failed!"
      if [[ "$container_runtime_name" == "containerd" ]]; then
        pkill -SIGUSR1 containerd
      else 
        pkill -SIGUSR1 dockerd
      fi
      systemctl kill --kill-who=main "${container_runtime_name}"
      sleep 120
    else
      sleep "${SLEEP_SECONDS}"
    fi
  done
}

kubelet_monitoring() {
  echo "Wait for 2 minutes for kubelet to be functional"
  sleep 120
  local -r max_seconds=10
  local output=""
  while true; do
    if ! output=$(curl -m "${max_seconds}" -f -s -S http://127.0.0.1:10255/healthz 2>&1); then
      echo $output
      echo "Kubelet is unhealthy!"
      systemctl kill kubelet
      sleep 60
    else
      sleep "${SLEEP_SECONDS}"
    fi
  done
}

if [[ "$#" -lt 1 ]]; then
  echo "Usage: health-monitor.sh <container-runtime/kubelet>"
  exit 1
fi

component=$1
if [[ "${component}" == "container-runtime" ]]; then
  if [[ -z $2 ]]; then
    echo "Usage: health-monitor.sh container-runtime <docker/containerd>"
    exit 1
  fi
  container_runtime=$2
fi

KUBE_HOME="/usr/local/bin"
KUBE_ENV="/etc/default/kube-env"
if [[  -e "${KUBE_ENV}" ]]; then
  source "${KUBE_ENV}"
fi

SLEEP_SECONDS=10

echo "Start kubernetes health monitoring for ${component}"

if [[ "${component}" == "container-runtime" ]]; then
  container_runtime_monitoring ${container_runtime}
elif [[ "${component}" == "kubelet" ]]; then
  kubelet_monitoring
else
  echo "Health monitoring for component ${component} is not supported!"
fi
`)

func linuxCloudInitArtifactsHealthMonitorShBytes() ([]byte, error) {
	return _linuxCloudInitArtifactsHealthMonitorSh, nil
}

func linuxCloudInitArtifactsHealthMonitorSh() (*asset, error) {
	bytes, err := linuxCloudInitArtifactsHealthMonitorShBytes()
	if err != nil {
		return nil, err
	}

	info := bindataFileInfo{name: "linux/cloud-init/artifacts/health-monitor.sh", size: 0, mode: os.FileMode(0), modTime: time.Unix(0, 0)}
	a := &asset{bytes: bytes, info: info}
	return a, nil
}

var _linuxCloudInitArtifactsInitAksCustomCloudMarinerSh = []byte(`#!/bin/bash
mkdir -p /root/AzureCACertificates
# http://168.63.129.16 is a constant for the host's wireserver endpoint
certs=$(curl "http://168.63.129.16/machine?comp=acmspackage&type=cacertificates&ext=json")
IFS_backup=$IFS
IFS=$'\r\n'
certNames=($(echo $certs | grep -oP '(?<=Name\": \")[^\"]*'))
certBodies=($(echo $certs | grep -oP '(?<=CertBody\": \")[^\"]*'))
for i in ${!certBodies[@]}; do
    echo ${certBodies[$i]}  | sed 's/\\r\\n/\n/g' | sed 's/\\//g' > "/root/AzureCACertificates/$(echo ${certNames[$i]} | sed 's/.cer/.crt/g')"
done
IFS=$IFS_backup

cp /root/AzureCACertificates/*.crt /etc/pki/ca-trust/source/anchors/
/usr/bin/update-ca-trust

cloud-init status --wait

# TODO - Set the repoDepotEndpoint in a .repo file if package update becomes necessary

# Set the chrony config to use the PHC /dev/ptp0 clock
cat > /etc/chrony.conf <<EOF
# This directive specify the location of the file containing ID/key pairs for
# NTP authentication.
keyfile /etc/chrony.keys

# This directive specify the file into which chronyd will store the rate
# information.
driftfile /var/lib/chrony/drift

# Uncomment the following line to turn logging on.
#log tracking measurements statistics

# Log files location.
logdir /var/log/chrony

# Stop bad estimates upsetting machine clock.
maxupdateskew 100.0

# This directive enables kernel synchronisation (every 11 minutes) of the
# real-time clock. Note that it can’t be used along with the 'rtcfile' directive.
rtcsync

# Settings come from: https://docs.microsoft.com/en-us/azure/virtual-machines/linux/time-sync
refclock PHC /dev/ptp0 poll 3 dpoll -2 offset 0
makestep 1.0 -1
EOF

systemctl restart chronyd

#EOF`)

func linuxCloudInitArtifactsInitAksCustomCloudMarinerShBytes() ([]byte, error) {
	return _linuxCloudInitArtifactsInitAksCustomCloudMarinerSh, nil
}

func linuxCloudInitArtifactsInitAksCustomCloudMarinerSh() (*asset, error) {
	bytes, err := linuxCloudInitArtifactsInitAksCustomCloudMarinerShBytes()
	if err != nil {
		return nil, err
	}

	info := bindataFileInfo{name: "linux/cloud-init/artifacts/init-aks-custom-cloud-mariner.sh", size: 0, mode: os.FileMode(0), modTime: time.Unix(0, 0)}
	a := &asset{bytes: bytes, info: info}
	return a, nil
}

var _linuxCloudInitArtifactsInitAksCustomCloudSh = []byte(`#!/bin/bash
mkdir -p /root/AzureCACertificates
# http://168.63.129.16 is a constant for the host's wireserver endpoint
certs=$(curl "http://168.63.129.16/machine?comp=acmspackage&type=cacertificates&ext=json")
IFS_backup=$IFS
IFS=$'\r\n'
certNames=($(echo $certs | grep -oP '(?<=Name\": \")[^\"]*'))
certBodies=($(echo $certs | grep -oP '(?<=CertBody\": \")[^\"]*'))
for i in ${!certBodies[@]}; do
    echo ${certBodies[$i]}  | sed 's/\\r\\n/\n/g' | sed 's/\\//g' > "/root/AzureCACertificates/$(echo ${certNames[$i]} | sed 's/.cer/.crt/g')"
done
IFS=$IFS_backup

cp /root/AzureCACertificates/*.crt /usr/local/share/ca-certificates/
/usr/sbin/update-ca-certificates

# This copies the updated bundle to the location used by OpenSSL which is commonly used
cp /etc/ssl/certs/ca-certificates.crt /usr/lib/ssl/cert.pem

# This section creates a cron job to poll for refreshed CA certs daily
# It can be removed if not needed or desired
action=${1:-init}
if [ $action == "ca-refresh" ]
then
    exit
fi

(crontab -l ; echo "0 19 * * * $0 ca-refresh") | crontab -

cloud-init status --wait
repoDepotEndpoint="{{AKSCustomCloudRepoDepotEndpoint}}"
sudo sed -i "s,http://.[^ ]*,$repoDepotEndpoint,g" /etc/apt/sources.list

# Disable systemd-timesyncd and install chrony and uses local time source
systemctl stop systemd-timesyncd
systemctl disable systemd-timesyncd

apt-get update
apt-get install chrony -y
cat > /etc/chrony/chrony.conf <<EOF
# Welcome to the chrony configuration file. See chrony.conf(5) for more
# information about usuable directives.

# This will use (up to):
# - 4 sources from ntp.ubuntu.com which some are ipv6 enabled
# - 2 sources from 2.ubuntu.pool.ntp.org which is ipv6 enabled as well
# - 1 source from [01].ubuntu.pool.ntp.org each (ipv4 only atm)
# This means by default, up to 6 dual-stack and up to 2 additional IPv4-only
# sources will be used.
# At the same time it retains some protection against one of the entries being
# down (compare to just using one of the lines). See (LP: #1754358) for the
# discussion.
#
# About using servers from the NTP Pool Project in general see (LP: #104525).
# Approved by Ubuntu Technical Board on 2011-02-08.
# See http://www.pool.ntp.org/join.html for more information.
#pool ntp.ubuntu.com        iburst maxsources 4
#pool 0.ubuntu.pool.ntp.org iburst maxsources 1
#pool 1.ubuntu.pool.ntp.org iburst maxsources 1
#pool 2.ubuntu.pool.ntp.org iburst maxsources 2

# This directive specify the location of the file containing ID/key pairs for
# NTP authentication.
keyfile /etc/chrony/chrony.keys

# This directive specify the file into which chronyd will store the rate
# information.
driftfile /var/lib/chrony/chrony.drift

# Uncomment the following line to turn logging on.
#log tracking measurements statistics

# Log files location.
logdir /var/log/chrony

# Stop bad estimates upsetting machine clock.
maxupdateskew 100.0

# This directive enables kernel synchronisation (every 11 minutes) of the
# real-time clock. Note that it can’t be used along with the 'rtcfile' directive.
rtcsync

# Settings come from: https://docs.microsoft.com/en-us/azure/virtual-machines/linux/time-sync
refclock PHC /dev/ptp0 poll 3 dpoll -2 offset 0
makestep 1.0 -1
EOF

systemctl restart chrony

#EOF`)

func linuxCloudInitArtifactsInitAksCustomCloudShBytes() ([]byte, error) {
	return _linuxCloudInitArtifactsInitAksCustomCloudSh, nil
}

func linuxCloudInitArtifactsInitAksCustomCloudSh() (*asset, error) {
	bytes, err := linuxCloudInitArtifactsInitAksCustomCloudShBytes()
	if err != nil {
		return nil, err
	}

	info := bindataFileInfo{name: "linux/cloud-init/artifacts/init-aks-custom-cloud.sh", size: 0, mode: os.FileMode(0), modTime: time.Unix(0, 0)}
	a := &asset{bytes: bytes, info: info}
	return a, nil
}

var _linuxCloudInitArtifactsKmsService = []byte(`[Unit]
Description=azurekms
Requires=docker.service
After=network-online.target

[Service]
Type=simple
Restart=always
TimeoutStartSec=0
ExecStart=/usr/bin/docker run \
  --net=host \
  --volume=/opt:/opt \
  --volume=/etc/kubernetes:/etc/kubernetes \
  --volume=/etc/ssl/certs/ca-certificates.crt:/etc/ssl/certs/ca-certificates.crt \
  --volume=/var/lib/waagent:/var/lib/waagent \
  mcr.microsoft.com/k8s/kms/keyvault:v0.0.9

[Install]
WantedBy=multi-user.target
`)

func linuxCloudInitArtifactsKmsServiceBytes() ([]byte, error) {
	return _linuxCloudInitArtifactsKmsService, nil
}

func linuxCloudInitArtifactsKmsService() (*asset, error) {
	bytes, err := linuxCloudInitArtifactsKmsServiceBytes()
	if err != nil {
		return nil, err
	}

	info := bindataFileInfo{name: "linux/cloud-init/artifacts/kms.service", size: 0, mode: os.FileMode(0), modTime: time.Unix(0, 0)}
	a := &asset{bytes: bytes, info: info}
	return a, nil
}

var _linuxCloudInitArtifactsKrustletService = []byte(`[Unit]
Description=Krustlet

[Service]
Restart=on-failure
RestartSec=5s
EnvironmentFile=/etc/default/kubelet
Environment=KUBECONFIG=/var/lib/kubelet/kubeconfig
Environment=KRUSTLET_CERT_FILE=/etc/kubernetes/certs/kubeletserver.crt
Environment=KRUSTLET_PRIVATE_KEY_FILE=/etc/kubernetes/certs/kubeletserver.key
Environment=KRUSTLET_DATA_DIR=/etc/krustlet
Environment=RUST_LOG=wasi_provider=info,main=info
Environment=KRUSTLET_BOOTSTRAP_FILE=/var/lib/kubelet/bootstrap-kubeconfig
ExecStart=/usr/local/bin/krustlet-wagi --node-labels="${KUBELET_NODE_LABELS}" {{GetKrustletFlags}}

[Install]
WantedBy=multi-user.target
`)

func linuxCloudInitArtifactsKrustletServiceBytes() ([]byte, error) {
	return _linuxCloudInitArtifactsKrustletService, nil
}

func linuxCloudInitArtifactsKrustletService() (*asset, error) {
	bytes, err := linuxCloudInitArtifactsKrustletServiceBytes()
	if err != nil {
		return nil, err
	}

	info := bindataFileInfo{name: "linux/cloud-init/artifacts/krustlet.service", size: 0, mode: os.FileMode(0), modTime: time.Unix(0, 0)}
	a := &asset{bytes: bytes, info: info}
	return a, nil
}

var _linuxCloudInitArtifactsKubeletMonitorService = []byte(`[Unit]
Description=a script that checks kubelet health and restarts if needed
After=kubelet.service
[Service]
Restart=always
RestartSec=10
RemainAfterExit=yes
ExecStart=/usr/local/bin/health-monitor.sh kubelet`)

func linuxCloudInitArtifactsKubeletMonitorServiceBytes() ([]byte, error) {
	return _linuxCloudInitArtifactsKubeletMonitorService, nil
}

func linuxCloudInitArtifactsKubeletMonitorService() (*asset, error) {
	bytes, err := linuxCloudInitArtifactsKubeletMonitorServiceBytes()
	if err != nil {
		return nil, err
	}

	info := bindataFileInfo{name: "linux/cloud-init/artifacts/kubelet-monitor.service", size: 0, mode: os.FileMode(0), modTime: time.Unix(0, 0)}
	a := &asset{bytes: bytes, info: info}
	return a, nil
}

var _linuxCloudInitArtifactsKubeletMonitorTimer = []byte(`[Unit]
Description=a timer that delays kubelet-monitor from starting too soon after boot
[Timer]
OnBootSec=30min
[Install]
WantedBy=multi-user.target`)

func linuxCloudInitArtifactsKubeletMonitorTimerBytes() ([]byte, error) {
	return _linuxCloudInitArtifactsKubeletMonitorTimer, nil
}

func linuxCloudInitArtifactsKubeletMonitorTimer() (*asset, error) {
	bytes, err := linuxCloudInitArtifactsKubeletMonitorTimerBytes()
	if err != nil {
		return nil, err
	}

	info := bindataFileInfo{name: "linux/cloud-init/artifacts/kubelet-monitor.timer", size: 0, mode: os.FileMode(0), modTime: time.Unix(0, 0)}
	a := &asset{bytes: bytes, info: info}
	return a, nil
}

var _linuxCloudInitArtifactsKubeletService = []byte(`[Unit]
Description=Kubelet
ConditionPathExists=/usr/local/bin/kubelet

[Service]
Restart=always
EnvironmentFile=/etc/default/kubelet
SuccessExitStatus=143
ExecStartPre=/bin/bash /opt/azure/containers/kubelet.sh
ExecStartPre=/bin/mkdir -p /var/lib/kubelet
ExecStartPre=/bin/mkdir -p /var/lib/cni
ExecStartPre=/bin/bash -c "if [ $(mount | grep \"/var/lib/kubelet\" | wc -l) -le 0 ] ; then /bin/mount --bind /var/lib/kubelet /var/lib/kubelet ; fi"
ExecStartPre=/bin/mount --make-shared /var/lib/kubelet

ExecStartPre=-/sbin/ebtables -t nat --list
ExecStartPre=-/sbin/iptables -t nat --numeric --list

ExecStart=/usr/local/bin/kubelet \
        --enable-server \
        --node-labels="${KUBELET_NODE_LABELS}" \
        --v=2 \
        --volume-plugin-dir=/etc/kubernetes/volumeplugins \
        $KUBELET_TLS_BOOTSTRAP_FLAGS \
        $KUBELET_CONFIG_FILE_FLAGS \
        $KUBELET_CONTAINERD_FLAGS \
        $KUBELET_FLAGS

[Install]
WantedBy=multi-user.target
`)

func linuxCloudInitArtifactsKubeletServiceBytes() ([]byte, error) {
	return _linuxCloudInitArtifactsKubeletService, nil
}

func linuxCloudInitArtifactsKubeletService() (*asset, error) {
	bytes, err := linuxCloudInitArtifactsKubeletServiceBytes()
	if err != nil {
		return nil, err
	}

	info := bindataFileInfo{name: "linux/cloud-init/artifacts/kubelet.service", size: 0, mode: os.FileMode(0), modTime: time.Unix(0, 0)}
	a := &asset{bytes: bytes, info: info}
	return a, nil
}

var _linuxCloudInitArtifactsMarinerCse_helpers_marinerSh = []byte(`#!/bin/bash

echo "Sourcing cse_helpers_distro.sh for Mariner"

dnfversionlockWALinuxAgent() {
    echo "No aptmark equivalent for DNF by default. If this is necessary add support for dnf versionlock plugin"
}

aptmarkWALinuxAgent() {
    echo "No aptmark equivalent for DNF by default. If this is necessary add support for dnf versionlock plugin"
}

dnf_makecache() {
    retries=10
    dnf_makecache_output=/tmp/dnf-makecache.out
    for i in $(seq 1 $retries); do
        ! (dnf makecache -y 2>&1 | tee $dnf_makecache_output | grep -E "^([WE]:.*)|([eE]rr.*)$") && \
        cat $dnf_makecache_output && break || \
        cat $dnf_makecache_output
        if [ $i -eq $retries ]; then
            return 1
        else sleep 5
        fi
    done
    echo Executed dnf makecache -y $i times
}
dnf_install() {
    retries=$1; wait_sleep=$2; timeout=$3; shift && shift && shift
    for i in $(seq 1 $retries); do
        dnf install -y ${@} && break || \
        if [ $i -eq $retries ]; then
            return 1
        else
            sleep $wait_sleep
            dnf_makecache
        fi
    done
    echo Executed dnf install -y \"$@\" $i times;
}
dnf_remove() {
    retries=$1; wait_sleep=$2; timeout=$3; shift && shift && shift
    for i in $(seq 1 $retries); do
        dnf remove -y ${@} && break || \
        if [ $i -eq $retries ]; then
            return 1
        else
            sleep $wait_sleep
        fi
    done
    echo Executed dnf remove  -y \"$@\" $i times;
}
dnf_update() {
  retries=10
  dnf_update_output=/tmp/dnf-update.out
  for i in $(seq 1 $retries); do
    ! (dnf update -y --refresh 2>&1 | tee $dnf_update_output | grep -E "^([WE]:.*)|([eE]rr.*)$") && \
    cat $dnf_update_output && break || \
    cat $dnf_update_output
    if [ $i -eq $retries ]; then
      return 1
    else sleep 5
    fi
  done
  echo Executed dnf update -y --refresh $i times
}
#EOF
`)

func linuxCloudInitArtifactsMarinerCse_helpers_marinerShBytes() ([]byte, error) {
	return _linuxCloudInitArtifactsMarinerCse_helpers_marinerSh, nil
}

func linuxCloudInitArtifactsMarinerCse_helpers_marinerSh() (*asset, error) {
	bytes, err := linuxCloudInitArtifactsMarinerCse_helpers_marinerShBytes()
	if err != nil {
		return nil, err
	}

	info := bindataFileInfo{name: "linux/cloud-init/artifacts/mariner/cse_helpers_mariner.sh", size: 0, mode: os.FileMode(0), modTime: time.Unix(0, 0)}
	a := &asset{bytes: bytes, info: info}
	return a, nil
}

var _linuxCloudInitArtifactsMarinerCse_install_marinerSh = []byte(`#!/bin/bash

echo "Sourcing cse_install_distro.sh for Mariner"

removeContainerd() {
    retrycmd_if_failure 10 5 60 dnf remove -y moby-containerd
}

installDeps() {
    dnf_makecache || exit $ERR_APT_UPDATE_TIMEOUT
    dnf_update || exit $ERR_APT_DIST_UPGRADE_TIMEOUT
    for dnf_package in blobfuse ca-certificates check-restart cifs-utils conntrack-tools cracklib dnf-automatic ebtables ethtool fuse git iotop iproute ipset iptables jq logrotate lsof nmap-ncat nfs-utils pam pigz psmisc rsyslog socat sysstat traceroute util-linux xz zip; do
      if ! dnf_install 30 1 600 $dnf_package; then
        exit $ERR_APT_INSTALL_TIMEOUT
      fi
    done
}

installGPUDrivers() {
    echo "GPU drivers not yet supported for Mariner"
    exit $ERR_GPU_DRIVERS_INSTALL_TIMEOUT
}

installSGXDrivers() {
    echo "SGX drivers not yet supported for Mariner"
    exit $ERR_SGX_DRIVERS_START_FAIL
}

# CSE+VHD can dictate the containerd version, users don't care as long as it works
installStandaloneContainerd() {
    CONTAINERD_VERSION=$1
    #overwrite the passed containerd_version since mariner uses only 1 version now which is different than ubuntu's
    CONTAINERD_VERSION="1.3.4"
    # azure-built runtimes have a "+azure" suffix in their version strings (i.e 1.4.1+azure). remove that here.
    CURRENT_VERSION=$(containerd -version | cut -d " " -f 3 | sed 's|v||' | cut -d "+" -f 1)
    # v1.4.1 is our lowest supported version of containerd
    
    if semverCompare ${CURRENT_VERSION:-"0.0.0"} ${CONTAINERD_VERSION}; then
        echo "currently installed containerd version ${CURRENT_VERSION} is greater than (or equal to) target base version ${CONTAINERD_VERSION}. skipping installStandaloneContainerd."
    else
        echo "installing containerd version ${CONTAINERD_VERSION}"
        removeContainerd
        # TODO: tie runc to r92 once that's possible on Mariner's pkg repo and if we're still using v1.linux shim
        if ! dnf_install 30 1 600 moby-containerd; then
          exit $ERR_CONTAINERD_INSTALL_TIMEOUT
        fi
    fi

    # Workaround to restore the CSE configuration after containerd has been installed from the package server.
    if [[ -f /etc/containerd/config.toml.rpmsave ]]; then
        mv /etc/containerd/config.toml.rpmsave /etc/containerd/config.toml
    fi

}

cleanUpGPUDrivers() {
    rm -Rf $GPU_DEST
}

#EOF
`)

func linuxCloudInitArtifactsMarinerCse_install_marinerShBytes() ([]byte, error) {
	return _linuxCloudInitArtifactsMarinerCse_install_marinerSh, nil
}

func linuxCloudInitArtifactsMarinerCse_install_marinerSh() (*asset, error) {
	bytes, err := linuxCloudInitArtifactsMarinerCse_install_marinerShBytes()
	if err != nil {
		return nil, err
	}

	info := bindataFileInfo{name: "linux/cloud-init/artifacts/mariner/cse_install_mariner.sh", size: 0, mode: os.FileMode(0), modTime: time.Unix(0, 0)}
	a := &asset{bytes: bytes, info: info}
	return a, nil
}

var _linuxCloudInitArtifactsMigPartitionService = []byte(`[Unit]
Description=Apply MIG configuration on Nvidia A100 GPU

[Service]
Restart=on-failure
ExecStartPre=/usr/bin/nvidia-smi -mig 1
ExecStart=/bin/bash /opt/azure/containers/mig-partition.sh {{GetGPUInstanceProfile}}

[Install]
WantedBy=multi-user.target`)

func linuxCloudInitArtifactsMigPartitionServiceBytes() ([]byte, error) {
	return _linuxCloudInitArtifactsMigPartitionService, nil
}

func linuxCloudInitArtifactsMigPartitionService() (*asset, error) {
	bytes, err := linuxCloudInitArtifactsMigPartitionServiceBytes()
	if err != nil {
		return nil, err
	}

	info := bindataFileInfo{name: "linux/cloud-init/artifacts/mig-partition.service", size: 0, mode: os.FileMode(0), modTime: time.Unix(0, 0)}
	a := &asset{bytes: bytes, info: info}
	return a, nil
}

var _linuxCloudInitArtifactsMigPartitionSh = []byte(`#!/bin/bash

#NOTE: Currently, Nvidia library mig-parted (https://github.com/NVIDIA/mig-parted) cannot work properly because of the outdated GPU driver version
#TODO: Use mig-parted library to do the partition after the above issue is fixed 
MIG_PROFILE=${1}
case ${MIG_PROFILE} in 
    "MIG1g")
        nvidia-smi mig -cgi 19,19,19,19,19,19,19
        ;;
    "MIG2g")
        nvidia-smi mig -cgi 14,14,14
        ;;
    "MIG3g")
        nvidia-smi mig -cgi 9,9
        ;;
    "MIG4g")
        nvidia-smi mig -cgi 5
        ;;
    "MIG7g")
        nvidia-smi mig -cgi 0
        ;;  
    *)
        echo "not a valid GPU instance profile"
        exit 1
        ;;
esac
nvidia-smi mig -cci`)

func linuxCloudInitArtifactsMigPartitionShBytes() ([]byte, error) {
	return _linuxCloudInitArtifactsMigPartitionSh, nil
}

func linuxCloudInitArtifactsMigPartitionSh() (*asset, error) {
	bytes, err := linuxCloudInitArtifactsMigPartitionShBytes()
	if err != nil {
		return nil, err
	}

	info := bindataFileInfo{name: "linux/cloud-init/artifacts/mig-partition.sh", size: 0, mode: os.FileMode(0), modTime: time.Unix(0, 0)}
	a := &asset{bytes: bytes, info: info}
	return a, nil
}

var _linuxCloudInitArtifactsModprobeCisConf = []byte(`# 3.5.1 Ensure DCCP is disabled
install dccp /bin/true
# 3.5.2 Ensure SCTP is disabled
install sctp /bin/true
# 3.5.3 Ensure RDS is disabled
install rds /bin/true
# 3.5.4 Ensure TIPC is disabled
install tipc /bin/true
# 1.1.1.1 Ensure mounting of cramfs filesystems is disabled
install cramfs /bin/true
# 1.1.1.2 Ensure mounting of freevxfs filesystems is disabled
install freevxfs /bin/true
# 1.1.1.3 Ensure mounting of jffs2 filesystems is disabled
install jffs2 /bin/true
# 1.1.1.4 Ensure mounting of hfs filesystems is disabled
install hfs /bin/true
# 1.1.1.5 Ensure mounting of hfsplus filesystems is disabled
install hfsplus /bin/true`)

func linuxCloudInitArtifactsModprobeCisConfBytes() ([]byte, error) {
	return _linuxCloudInitArtifactsModprobeCisConf, nil
}

func linuxCloudInitArtifactsModprobeCisConf() (*asset, error) {
	bytes, err := linuxCloudInitArtifactsModprobeCisConfBytes()
	if err != nil {
		return nil, err
	}

	info := bindataFileInfo{name: "linux/cloud-init/artifacts/modprobe-CIS.conf", size: 0, mode: os.FileMode(0), modTime: time.Unix(0, 0)}
	a := &asset{bytes: bytes, info: info}
	return a, nil
}

var _linuxCloudInitArtifactsNvidiaDevicePluginService = []byte(`[Unit]
Description=Run nvidia device plugin
[Service]
RemainAfterExit=true
ExecStart=/usr/local/nvidia/bin/nvidia-device-plugin $MIG_STRATEGY
Restart=on-failure
[Install]
WantedBy=multi-user.target`)

func linuxCloudInitArtifactsNvidiaDevicePluginServiceBytes() ([]byte, error) {
	return _linuxCloudInitArtifactsNvidiaDevicePluginService, nil
}

func linuxCloudInitArtifactsNvidiaDevicePluginService() (*asset, error) {
	bytes, err := linuxCloudInitArtifactsNvidiaDevicePluginServiceBytes()
	if err != nil {
		return nil, err
	}

	info := bindataFileInfo{name: "linux/cloud-init/artifacts/nvidia-device-plugin.service", size: 0, mode: os.FileMode(0), modTime: time.Unix(0, 0)}
	a := &asset{bytes: bytes, info: info}
	return a, nil
}

var _linuxCloudInitArtifactsNvidiaDockerDaemonJson = []byte(`{
    "live-restore": true,
    "log-driver": "json-file",
    "log-opts":  {
       "max-size": "50m",
       "max-file": "5"
    },
    "default-runtime": "nvidia",
    "runtimes": {
       "nvidia": {
           "path": "/usr/bin/nvidia-container-runtime",
           "runtimeArgs": []
      }
    }
}`)

func linuxCloudInitArtifactsNvidiaDockerDaemonJsonBytes() ([]byte, error) {
	return _linuxCloudInitArtifactsNvidiaDockerDaemonJson, nil
}

func linuxCloudInitArtifactsNvidiaDockerDaemonJson() (*asset, error) {
	bytes, err := linuxCloudInitArtifactsNvidiaDockerDaemonJsonBytes()
	if err != nil {
		return nil, err
	}

	info := bindataFileInfo{name: "linux/cloud-init/artifacts/nvidia-docker-daemon.json", size: 0, mode: os.FileMode(0), modTime: time.Unix(0, 0)}
	a := &asset{bytes: bytes, info: info}
	return a, nil
}

var _linuxCloudInitArtifactsNvidiaModprobeService = []byte(`[Unit]
Description=Installs and loads Nvidia GPU kernel module
[Service]
Type=oneshot
RemainAfterExit=true
ExecStartPre=/bin/sh -c "dkms autoinstall --verbose"
ExecStart=/bin/sh -c "nvidia-modprobe -u -c0"
[Install]
WantedBy=multi-user.target`)

func linuxCloudInitArtifactsNvidiaModprobeServiceBytes() ([]byte, error) {
	return _linuxCloudInitArtifactsNvidiaModprobeService, nil
}

func linuxCloudInitArtifactsNvidiaModprobeService() (*asset, error) {
	bytes, err := linuxCloudInitArtifactsNvidiaModprobeServiceBytes()
	if err != nil {
		return nil, err
	}

	info := bindataFileInfo{name: "linux/cloud-init/artifacts/nvidia-modprobe.service", size: 0, mode: os.FileMode(0), modTime: time.Unix(0, 0)}
	a := &asset{bytes: bytes, info: info}
	return a, nil
}

var _linuxCloudInitArtifactsPamDCommonAuth = []byte(`#
# /etc/pam.d/common-auth - authentication settings common to all services
#
# This file is included from other service-specific PAM config files,
# and should contain a list of the authentication modules that define
# the central authentication scheme for use on the system
# (e.g., /etc/shadow, LDAP, Kerberos, etc.).  The default is to use the
# traditional Unix authentication mechanisms.
#
# As of pam 1.0.1-6, this file is managed by pam-auth-update by default.
# To take advantage of this, it is recommended that you configure any
# local modules either before or after the default block, and use
# pam-auth-update to manage selection of other modules.  See
# pam-auth-update(8) for details.

# here are the per-package modules (the "Primary" block)
auth	[success=1 default=ignore]	pam_unix.so nullok_secure
# here's the fallback if no module succeeds
auth	requisite			pam_deny.so
# prime the stack with a positive return value if there isn't one already;
# this avoids us returning an error just because nothing sets a success code
# since the modules above will each just jump around
auth	required			pam_permit.so
# and here are more per-package modules (the "Additional" block)
# end of pam-auth-update config

# 5.3.2 Ensure lockout for failed password attempts is configured
auth required pam_tally2.so onerr=fail audit silent deny=5 unlock_time=900
`)

func linuxCloudInitArtifactsPamDCommonAuthBytes() ([]byte, error) {
	return _linuxCloudInitArtifactsPamDCommonAuth, nil
}

func linuxCloudInitArtifactsPamDCommonAuth() (*asset, error) {
	bytes, err := linuxCloudInitArtifactsPamDCommonAuthBytes()
	if err != nil {
		return nil, err
	}

	info := bindataFileInfo{name: "linux/cloud-init/artifacts/pam-d-common-auth", size: 0, mode: os.FileMode(0), modTime: time.Unix(0, 0)}
	a := &asset{bytes: bytes, info: info}
	return a, nil
}

var _linuxCloudInitArtifactsPamDCommonPassword = []byte(`#
# /etc/pam.d/common-password - password-related modules common to all services
#
# This file is included from other service-specific PAM config files,
# and should contain a list of modules that define the services to be
# used to change user passwords.  The default is pam_unix.

# Explanation of pam_unix options:
#
# The "sha512" option enables salted SHA512 passwords.  Without this option,
# the default is Unix crypt.  Prior releases used the option "md5".
#
# The "obscure" option replaces the old `+"`"+`OBSCURE_CHECKS_ENAB' option in
# login.defs.
#
# See the pam_unix manpage for other options.

# As of pam 1.0.1-6, this file is managed by pam-auth-update by default.
# To take advantage of this, it is recommended that you configure any
# local modules either before or after the default block, and use
# pam-auth-update to manage selection of other modules.  See
# pam-auth-update(8) for details.

# here are the per-package modules (the "Primary" block)
password	requisite			pam_pwquality.so retry=3
password	[success=1 default=ignore]	pam_unix.so obscure use_authtok try_first_pass sha512
# here's the fallback if no module succeeds
password	requisite			pam_deny.so
# prime the stack with a positive return value if there isn't one already;
# this avoids us returning an error just because nothing sets a success code
# since the modules above will each just jump around
password	required			pam_permit.so
# and here are more per-package modules (the "Additional" block)
# end of pam-auth-update config

# 5.3.3 Ensure password reuse is limited
# 5.3.4 Ensure password hashing algorithm is SHA-512
password	[success=1 default=ignore]	pam_unix.so obscure use_authtok try_first_pass sha512 remember=5
`)

func linuxCloudInitArtifactsPamDCommonPasswordBytes() ([]byte, error) {
	return _linuxCloudInitArtifactsPamDCommonPassword, nil
}

func linuxCloudInitArtifactsPamDCommonPassword() (*asset, error) {
	bytes, err := linuxCloudInitArtifactsPamDCommonPasswordBytes()
	if err != nil {
		return nil, err
	}

	info := bindataFileInfo{name: "linux/cloud-init/artifacts/pam-d-common-password", size: 0, mode: os.FileMode(0), modTime: time.Unix(0, 0)}
	a := &asset{bytes: bytes, info: info}
	return a, nil
}

var _linuxCloudInitArtifactsPamDSu = []byte(`#
# The PAM configuration file for the Shadow `+"`"+`su' service
#

# This allows root to su without passwords (normal operation)
auth       sufficient pam_rootok.so

# Uncomment this to force users to be a member of group root
# before they can use `+"`"+`su'. You can also add "group=foo"
# to the end of this line if you want to use a group other
# than the default "root" (but this may have side effect of
# denying "root" user, unless she's a member of "foo" or explicitly
# permitted earlier by e.g. "sufficient pam_rootok.so").
# (Replaces the `+"`"+`SU_WHEEL_ONLY' option from login.defs)

# 5.6 Ensure access to the su command is restricted
auth required pam_wheel.so use_uid

# Uncomment this if you want wheel members to be able to
# su without a password.
# auth       sufficient pam_wheel.so trust

# Uncomment this if you want members of a specific group to not
# be allowed to use su at all.
# auth       required   pam_wheel.so deny group=nosu

# Uncomment and edit /etc/security/time.conf if you need to set
# time restrainst on su usage.
# (Replaces the `+"`"+`PORTTIME_CHECKS_ENAB' option from login.defs
# as well as /etc/porttime)
# account    requisite  pam_time.so

# This module parses environment configuration file(s)
# and also allows you to use an extended config
# file /etc/security/pam_env.conf.
#
# parsing /etc/environment needs "readenv=1"
session       required   pam_env.so readenv=1
# locale variables are also kept into /etc/default/locale in etch
# reading this file *in addition to /etc/environment* does not hurt
session       required   pam_env.so readenv=1 envfile=/etc/default/locale

# Defines the MAIL environment variable
# However, userdel also needs MAIL_DIR and MAIL_FILE variables
# in /etc/login.defs to make sure that removing a user
# also removes the user's mail spool file.
# See comments in /etc/login.defs
#
# "nopen" stands to avoid reporting new mail when su'ing to another user
session    optional   pam_mail.so nopen

# Sets up user limits according to /etc/security/limits.conf
# (Replaces the use of /etc/limits in old login)
session    required   pam_limits.so

# The standard Unix authentication modules, used with
# NIS (man nsswitch) as well as normal /etc/passwd and
# /etc/shadow entries.
@include common-auth
@include common-account
@include common-session
`)

func linuxCloudInitArtifactsPamDSuBytes() ([]byte, error) {
	return _linuxCloudInitArtifactsPamDSu, nil
}

func linuxCloudInitArtifactsPamDSu() (*asset, error) {
	bytes, err := linuxCloudInitArtifactsPamDSuBytes()
	if err != nil {
		return nil, err
	}

	info := bindataFileInfo{name: "linux/cloud-init/artifacts/pam-d-su", size: 0, mode: os.FileMode(0), modTime: time.Unix(0, 0)}
	a := &asset{bytes: bytes, info: info}
	return a, nil
}

var _linuxCloudInitArtifactsProfileDCisSh = []byte(`#!/bin/bash

# 5.4.4 Ensure default user umask is 027 or more restrictive
umask 027
`)

func linuxCloudInitArtifactsProfileDCisShBytes() ([]byte, error) {
	return _linuxCloudInitArtifactsProfileDCisSh, nil
}

func linuxCloudInitArtifactsProfileDCisSh() (*asset, error) {
	bytes, err := linuxCloudInitArtifactsProfileDCisShBytes()
	if err != nil {
		return nil, err
	}

	info := bindataFileInfo{name: "linux/cloud-init/artifacts/profile-d-cis.sh", size: 0, mode: os.FileMode(0), modTime: time.Unix(0, 0)}
	a := &asset{bytes: bytes, info: info}
	return a, nil
}

var _linuxCloudInitArtifactsPwqualityCisConf = []byte(`# 5.3.1 Ensure password creation requirements are configured (Scored)

minlen=14
dcredit=-1
ucredit=-1
ocredit=-1
lcredit=-1`)

func linuxCloudInitArtifactsPwqualityCisConfBytes() ([]byte, error) {
	return _linuxCloudInitArtifactsPwqualityCisConf, nil
}

func linuxCloudInitArtifactsPwqualityCisConf() (*asset, error) {
	bytes, err := linuxCloudInitArtifactsPwqualityCisConfBytes()
	if err != nil {
		return nil, err
	}

	info := bindataFileInfo{name: "linux/cloud-init/artifacts/pwquality-CIS.conf", size: 0, mode: os.FileMode(0), modTime: time.Unix(0, 0)}
	a := &asset{bytes: bytes, info: info}
	return a, nil
}

var _linuxCloudInitArtifactsReconcilePrivateHostsService = []byte(`[Unit]
Description=Reconcile /etc/hosts file for private cluster
[Service]
Type=simple
Restart=on-failure
ExecStart=/bin/bash /opt/azure/containers/reconcilePrivateHosts.sh
[Install]
WantedBy=multi-user.target`)

func linuxCloudInitArtifactsReconcilePrivateHostsServiceBytes() ([]byte, error) {
	return _linuxCloudInitArtifactsReconcilePrivateHostsService, nil
}

func linuxCloudInitArtifactsReconcilePrivateHostsService() (*asset, error) {
	bytes, err := linuxCloudInitArtifactsReconcilePrivateHostsServiceBytes()
	if err != nil {
		return nil, err
	}

	info := bindataFileInfo{name: "linux/cloud-init/artifacts/reconcile-private-hosts.service", size: 0, mode: os.FileMode(0), modTime: time.Unix(0, 0)}
	a := &asset{bytes: bytes, info: info}
	return a, nil
}

var _linuxCloudInitArtifactsReconcilePrivateHostsSh = []byte(`#!/bin/bash

set -o nounset
set -o pipefail

get-apiserver-ip-from-tags() {
  tags=$(curl -sSL -H "Metadata: true" "http://169.254.169.254/metadata/instance/compute/tags?api-version=2019-03-11&format=text")
  if [ "$?" == "0" ]; then
    IFS=";" read -ra tagList <<< "$tags"
    for i in "${tagList[@]}"; do
      tagKey=$(cut -d":" -f1 <<<$i)
      tagValue=$(cut -d":" -f2 <<<$i)
      if echo $tagKey | grep -iq "^aksAPIServerIPAddress$"; then
        echo -n "$tagValue"
        return
      fi
    done
  fi
  echo -n ""
}

SLEEP_SECONDS=15
clusterFQDN="{{GetKubernetesEndpoint}}"
if [[ $clusterFQDN != *.privatelink.* ]]; then
  echo "skip reconcile hosts for $clusterFQDN since it's not AKS private cluster"
  exit 0
fi
echo "clusterFQDN: $clusterFQDN"

while true; do
  clusterIP=$(get-apiserver-ip-from-tags)
  if [ -z $clusterIP ]; then
    sleep "${SLEEP_SECONDS}"
    continue
  fi
  if grep -q "$clusterIP $clusterFQDN" /etc/hosts; then
    echo -n ""
  else
    sudo sed -i "/$clusterFQDN/d" /etc/hosts
    echo "$clusterIP $clusterFQDN" | sudo tee -a /etc/hosts > /dev/null
    echo "Updated $clusterFQDN to $clusterIP"
  fi
  sleep "${SLEEP_SECONDS}"
done

#EOF
`)

func linuxCloudInitArtifactsReconcilePrivateHostsShBytes() ([]byte, error) {
	return _linuxCloudInitArtifactsReconcilePrivateHostsSh, nil
}

func linuxCloudInitArtifactsReconcilePrivateHostsSh() (*asset, error) {
	bytes, err := linuxCloudInitArtifactsReconcilePrivateHostsShBytes()
	if err != nil {
		return nil, err
	}

	info := bindataFileInfo{name: "linux/cloud-init/artifacts/reconcile-private-hosts.sh", size: 0, mode: os.FileMode(0), modTime: time.Unix(0, 0)}
	a := &asset{bytes: bytes, info: info}
	return a, nil
}

var _linuxCloudInitArtifactsRsyslogD60CisConf = []byte(`# 4.2.1.2 Ensure logging is configured (Not Scored)
*.emerg                            :omusrmsg:*
mail.*                             -/var/log/mail
mail.info                          -/var/log/mail.info
mail.warning                       -/var/log/mail.warn
mail.err                           /var/log/mail.err
news.crit                          -/var/log/news/news.crit
news.err                           -/var/log/news/news.err
news.notice                        -/var/log/news/news.notice
*.=warning;*.=err                  -/var/log/warn
*.crit                             /var/log/warn
*.*;mail.none;news.none            -/var/log/messages
local0,local1.*                    -/var/log/localmessages
local2,local3.*                    -/var/log/localmessages
local4,local5.*                    -/var/log/localmessages
local6,local7.*                    -/var/log/localmessages`)

func linuxCloudInitArtifactsRsyslogD60CisConfBytes() ([]byte, error) {
	return _linuxCloudInitArtifactsRsyslogD60CisConf, nil
}

func linuxCloudInitArtifactsRsyslogD60CisConf() (*asset, error) {
	bytes, err := linuxCloudInitArtifactsRsyslogD60CisConfBytes()
	if err != nil {
		return nil, err
	}

	info := bindataFileInfo{name: "linux/cloud-init/artifacts/rsyslog-d-60-CIS.conf", size: 0, mode: os.FileMode(0), modTime: time.Unix(0, 0)}
	a := &asset{bytes: bytes, info: info}
	return a, nil
}

var _linuxCloudInitArtifactsSetupCustomSearchDomainsSh = []byte(`#!/bin/bash
set -x
source {{GetCSEHelpersScriptFilepath}}
source {{GetCSEHelpersScriptDistroFilepath}}


echo "  dns-search {{GetSearchDomainName}}" | tee -a /etc/network/interfaces.d/50-cloud-init.cfg
systemctl_restart 20 5 10 networking
wait_for_apt_locks
retrycmd_if_failure 10 5 120 apt-get -y install realmd sssd sssd-tools samba-common samba samba-common python2.7 samba-libs packagekit
wait_for_apt_locks
echo "{{GetSearchDomainRealmPassword}}" | realm join -U {{GetSearchDomainRealmUser}}@$(echo "{{GetSearchDomainName}}" | tr /a-z/ /A-Z/) $(echo "{{GetSearchDomainName}}" | tr /a-z/ /A-Z/)
`)

func linuxCloudInitArtifactsSetupCustomSearchDomainsShBytes() ([]byte, error) {
	return _linuxCloudInitArtifactsSetupCustomSearchDomainsSh, nil
}

func linuxCloudInitArtifactsSetupCustomSearchDomainsSh() (*asset, error) {
	bytes, err := linuxCloudInitArtifactsSetupCustomSearchDomainsShBytes()
	if err != nil {
		return nil, err
	}

	info := bindataFileInfo{name: "linux/cloud-init/artifacts/setup-custom-search-domains.sh", size: 0, mode: os.FileMode(0), modTime: time.Unix(0, 0)}
	a := &asset{bytes: bytes, info: info}
	return a, nil
}

var _linuxCloudInitArtifactsSshd_config = []byte(`# What ports, IPs and protocols we listen for
Port 22
# Use these options to restrict which interfaces/protocols sshd will bind to
#ListenAddress ::
#ListenAddress 0.0.0.0
Protocol 2

# 5.2.11 Ensure only approved MAC algorithms are used
MACs hmac-sha2-512-etm@openssh.com,hmac-sha2-256-etm@openssh.com,umac-128-etm@openssh.com,hmac-sha2-512,hmac-sha2-256,umac-128@openssh.com
KexAlgorithms curve25519-sha256@libssh.org
Ciphers chacha20-poly1305@openssh.com,aes256-gcm@openssh.com,aes128-gcm@openssh.com,aes256-ctr,aes192-ctr,aes128-ctr

# 5.2.12 Ensure SSH Idle Timeout Interval is configured
ClientAliveInterval 120
ClientAliveCountMax 3

# HostKeys for protocol version 2
HostKey /etc/ssh/ssh_host_rsa_key
HostKey /etc/ssh/ssh_host_dsa_key
HostKey /etc/ssh/ssh_host_ecdsa_key
HostKey /etc/ssh/ssh_host_ed25519_key

# Logging
SyslogFacility AUTH
LogLevel INFO

# Authentication:
LoginGraceTime 60

# 5.2.8 Ensure SSH root login is disabled
PermitRootLogin no
# 5.2.10 Ensure SSH PermitUserEnvironment is disabled
PermitUserEnvironment no

StrictModes yes
PubkeyAuthentication yes
#AuthorizedKeysFile	%h/.ssh/authorized_keys

# Don't read the user's ~/.rhosts and ~/.shosts files
IgnoreRhosts yes
# similar for protocol version 2
HostbasedAuthentication no

# To enable empty passwords, change to yes (NOT RECOMMENDED)
PermitEmptyPasswords no

# Change to yes to enable challenge-response passwords (beware issues with
# some PAM modules and threads)
ChallengeResponseAuthentication no

# Change to no to disable tunnelled clear text passwords
PasswordAuthentication no

# 5.2.4 Ensure SSH X11 forwarding is disabled
X11Forwarding no

# 5.2.5 Ensure SSH MaxAuthTries is set to 4 or less
MaxAuthTries 4

X11DisplayOffset 10
PrintMotd no
PrintLastLog yes
TCPKeepAlive yes
#UseLogin no

#MaxStartups 10:30:60
Banner /etc/issue.net

# Allow client to pass locale environment variables
AcceptEnv LANG LC_*

Subsystem sftp /usr/lib/openssh/sftp-server

# Set this to 'yes' to enable PAM authentication, account processing,
# and session processing. If this is enabled, PAM authentication will
# be allowed through the ChallengeResponseAuthentication and
# PasswordAuthentication.  Depending on your PAM configuration,
# PAM authentication via ChallengeResponseAuthentication may bypass
# the setting of "PermitRootLogin without-password".
# If you just want the PAM account and session checks to run without
# PAM authentication, then enable this but set PasswordAuthentication
# and ChallengeResponseAuthentication to 'no'.
UsePAM yes
UseDNS no
GSSAPIAuthentication no
`)

func linuxCloudInitArtifactsSshd_configBytes() ([]byte, error) {
	return _linuxCloudInitArtifactsSshd_config, nil
}

func linuxCloudInitArtifactsSshd_config() (*asset, error) {
	bytes, err := linuxCloudInitArtifactsSshd_configBytes()
	if err != nil {
		return nil, err
	}

	info := bindataFileInfo{name: "linux/cloud-init/artifacts/sshd_config", size: 0, mode: os.FileMode(0), modTime: time.Unix(0, 0)}
	a := &asset{bytes: bytes, info: info}
	return a, nil
}

var _linuxCloudInitArtifactsSshd_config_1604 = []byte(`# What ports, IPs and protocols we listen for
Port 22
# Use these options to restrict which interfaces/protocols sshd will bind to
#ListenAddress ::
#ListenAddress 0.0.0.0
Protocol 2

# 5.2.11 Ensure only approved MAC algorithms are used
MACs hmac-sha2-512-etm@openssh.com,hmac-sha2-256-etm@openssh.com,umac-128-etm@openssh.com,hmac-sha2-512,hmac-sha2-256,umac-128@openssh.com
KexAlgorithms curve25519-sha256@libssh.org
Ciphers chacha20-poly1305@openssh.com,aes256-gcm@openssh.com,aes128-gcm@openssh.com,aes256-ctr,aes192-ctr,aes128-ctr

# 5.2.12 Ensure SSH Idle Timeout Interval is configured
ClientAliveInterval 120
ClientAliveCountMax 3

# HostKeys for protocol version 2
HostKey /etc/ssh/ssh_host_rsa_key
HostKey /etc/ssh/ssh_host_dsa_key
HostKey /etc/ssh/ssh_host_ecdsa_key
HostKey /etc/ssh/ssh_host_ed25519_key

#Privilege Separation is turned on for security
UsePrivilegeSeparation yes

# Lifetime and size of ephemeral version 1 server key
KeyRegenerationInterval 3600
ServerKeyBits 1024

# Logging
SyslogFacility AUTH
LogLevel INFO

# Authentication:
LoginGraceTime 60

# 5.2.8 Ensure SSH root login is disabled
PermitRootLogin no
# 5.2.10 Ensure SSH PermitUserEnvironment is disabled
PermitUserEnvironment no

StrictModes yes
RSAAuthentication yes
PubkeyAuthentication yes
#AuthorizedKeysFile	%h/.ssh/authorized_keys

# Don't read the user's ~/.rhosts and ~/.shosts files
IgnoreRhosts yes
# For this to work you will also need host keys in /etc/ssh_known_hosts
RhostsRSAAuthentication no
# similar for protocol version 2
HostbasedAuthentication no

# To enable empty passwords, change to yes (NOT RECOMMENDED)
PermitEmptyPasswords no

# Change to yes to enable challenge-response passwords (beware issues with
# some PAM modules and threads)
ChallengeResponseAuthentication no

# Change to no to disable tunnelled clear text passwords
PasswordAuthentication no

# 5.2.4 Ensure SSH X11 forwarding is disabled
X11Forwarding no

# 5.2.5 Ensure SSH MaxAuthTries is set to 4 or less
MaxAuthTries 4

X11DisplayOffset 10
PrintMotd no
PrintLastLog yes
TCPKeepAlive yes
#UseLogin no

#MaxStartups 10:30:60
Banner /etc/issue.net

# Allow client to pass locale environment variables
AcceptEnv LANG LC_*

Subsystem sftp /usr/lib/openssh/sftp-server

# Set this to 'yes' to enable PAM authentication, account processing,
# and session processing. If this is enabled, PAM authentication will
# be allowed through the ChallengeResponseAuthentication and
# PasswordAuthentication.  Depending on your PAM configuration,
# PAM authentication via ChallengeResponseAuthentication may bypass
# the setting of "PermitRootLogin without-password".
# If you just want the PAM account and session checks to run without
# PAM authentication, then enable this but set PasswordAuthentication
# and ChallengeResponseAuthentication to 'no'.
UsePAM yes
UseDNS no
GSSAPIAuthentication no
`)

func linuxCloudInitArtifactsSshd_config_1604Bytes() ([]byte, error) {
	return _linuxCloudInitArtifactsSshd_config_1604, nil
}

func linuxCloudInitArtifactsSshd_config_1604() (*asset, error) {
	bytes, err := linuxCloudInitArtifactsSshd_config_1604Bytes()
	if err != nil {
		return nil, err
	}

	info := bindataFileInfo{name: "linux/cloud-init/artifacts/sshd_config_1604", size: 0, mode: os.FileMode(0), modTime: time.Unix(0, 0)}
	a := &asset{bytes: bytes, info: info}
	return a, nil
}

var _linuxCloudInitArtifactsSshd_config_1804_fips = []byte(`#	$OpenBSD: sshd_config,v 1.101 2017/03/14 07:19:07 djm Exp $

# This is the sshd server system-wide configuration file.  See
# sshd_config(5) for more information.

# This sshd was compiled with PATH=/usr/bin:/bin:/usr/sbin:/sbin

# The strategy used for options in the default sshd_config shipped with
# OpenSSH is to specify options with their default value where
# possible, but leave them commented.  Uncommented options override the
# default value.

#Port 22
#AddressFamily any
#ListenAddress 0.0.0.0
#ListenAddress ::

#HostKey /etc/ssh/ssh_host_rsa_key
#HostKey /etc/ssh/ssh_host_ecdsa_key
#HostKey /etc/ssh/ssh_host_ed25519_key

# Ciphers and keying
#RekeyLimit default none

# Logging
#SyslogFacility AUTH
#LogLevel INFO

# Authentication:

#LoginGraceTime 2m
#PermitRootLogin prohibit-password
#StrictModes yes
#MaxAuthTries 6
#MaxSessions 10

#PubkeyAuthentication yes

# Expect .ssh/authorized_keys2 to be disregarded by default in future.
#AuthorizedKeysFile	.ssh/authorized_keys .ssh/authorized_keys2

#AuthorizedPrincipalsFile none

#AuthorizedKeysCommand none
#AuthorizedKeysCommandUser nobody

# For this to work you will also need host keys in /etc/ssh/ssh_known_hosts
#HostbasedAuthentication no
# Change to yes if you don't trust ~/.ssh/known_hosts for
# HostbasedAuthentication
#IgnoreUserKnownHosts no
# Don't read the user's ~/.rhosts and ~/.shosts files
#IgnoreRhosts yes

# To disable tunneled clear text passwords, change to no here!
PasswordAuthentication yes
#PermitEmptyPasswords no

# Change to yes to enable challenge-response passwords (beware issues with
# some PAM modules and threads)
ChallengeResponseAuthentication no

# Kerberos options
#KerberosAuthentication no
#KerberosOrLocalPasswd yes
#KerberosTicketCleanup yes
#KerberosGetAFSToken no

# GSSAPI options
#GSSAPIAuthentication no
#GSSAPICleanupCredentials yes
#GSSAPIStrictAcceptorCheck yes
#GSSAPIKeyExchange no

# Set this to 'yes' to enable PAM authentication, account processing,
# and session processing. If this is enabled, PAM authentication will
# be allowed through the ChallengeResponseAuthentication and
# PasswordAuthentication.  Depending on your PAM configuration,
# PAM authentication via ChallengeResponseAuthentication may bypass
# the setting of "PermitRootLogin without-password".
# If you just want the PAM account and session checks to run without
# PAM authentication, then enable this but set PasswordAuthentication
# and ChallengeResponseAuthentication to 'no'.
UsePAM yes

#AllowAgentForwarding yes
#AllowTcpForwarding yes
#GatewayPorts no
X11Forwarding yes
#X11DisplayOffset 10
#X11UseLocalhost yes
#PermitTTY yes
PrintMotd no
#PrintLastLog yes
#TCPKeepAlive yes
#UseLogin no
#PermitUserEnvironment no
#Compression delayed
#ClientAliveInterval 0
#ClientAliveCountMax 3
#UseDNS no
#PidFile /var/run/sshd.pid
#MaxStartups 10:30:100
#PermitTunnel no
#ChrootDirectory none
#VersionAddendum none

# no default banner path
#Banner none

# Allow client to pass locale environment variables
AcceptEnv LANG LC_*

# override default of no subsystems
Subsystem sftp	/usr/lib/openssh/sftp-server

# Example of overriding settings on a per-user basis
#Match User anoncvs
#	X11Forwarding no
#	AllowTcpForwarding no
#	PermitTTY no
#	ForceCommand cvs server

# CLOUD_IMG: This file was created/modified by the Cloud Image build process
ClientAliveInterval 120
`)

func linuxCloudInitArtifactsSshd_config_1804_fipsBytes() ([]byte, error) {
	return _linuxCloudInitArtifactsSshd_config_1804_fips, nil
}

func linuxCloudInitArtifactsSshd_config_1804_fips() (*asset, error) {
	bytes, err := linuxCloudInitArtifactsSshd_config_1804_fipsBytes()
	if err != nil {
		return nil, err
	}

	info := bindataFileInfo{name: "linux/cloud-init/artifacts/sshd_config_1804_fips", size: 0, mode: os.FileMode(0), modTime: time.Unix(0, 0)}
	a := &asset{bytes: bytes, info: info}
	return a, nil
}

var _linuxCloudInitArtifactsSysctlD60CisConf = []byte(`# 3.1.2 Ensure packet redirect sending is disabled
net.ipv4.conf.all.send_redirects = 0
net.ipv4.conf.default.send_redirects = 0
# 3.2.1 Ensure source routed packets are not accepted 
net.ipv4.conf.all.accept_source_route = 0
net.ipv4.conf.default.accept_source_route = 0
# 3.2.2 Ensure ICMP redirects are not accepted
net.ipv4.conf.all.accept_redirects = 0
net.ipv4.conf.default.accept_redirects = 0
# 3.2.3 Ensure secure ICMP redirects are not accepted
net.ipv4.conf.all.secure_redirects = 0
net.ipv4.conf.default.secure_redirects = 0
# 3.2.4 Ensure suspicious packets are logged
net.ipv4.conf.all.log_martians = 1
net.ipv4.conf.default.log_martians = 1
# 3.3.1 Ensure IPv6 router advertisements are not accepted
net.ipv6.conf.all.accept_ra = 0
net.ipv6.conf.default.accept_ra = 0
# 3.3.2 Ensure IPv6 redirects are not accepted
net.ipv6.conf.all.accept_redirects = 0
net.ipv6.conf.default.accept_redirects = 0
# refer to https://github.com/kubernetes/kubernetes/blob/75d45bdfc9eeda15fb550e00da662c12d7d37985/pkg/kubelet/cm/container_manager_linux.go#L359-L397
vm.overcommit_memory = 1
kernel.panic = 10
kernel.panic_on_oops = 1
# https://github.com/Azure/AKS/issues/772
fs.inotify.max_user_watches = 1048576
`)

func linuxCloudInitArtifactsSysctlD60CisConfBytes() ([]byte, error) {
	return _linuxCloudInitArtifactsSysctlD60CisConf, nil
}

func linuxCloudInitArtifactsSysctlD60CisConf() (*asset, error) {
	bytes, err := linuxCloudInitArtifactsSysctlD60CisConfBytes()
	if err != nil {
		return nil, err
	}

	info := bindataFileInfo{name: "linux/cloud-init/artifacts/sysctl-d-60-CIS.conf", size: 0, mode: os.FileMode(0), modTime: time.Unix(0, 0)}
	a := &asset{bytes: bytes, info: info}
	return a, nil
}

var _linuxCloudInitArtifactsUbuntuCse_helpers_ubuntuSh = []byte(`#!/bin/bash

echo "Sourcing cse_helpers_distro.sh for Ubuntu"


aptmarkWALinuxAgent() {
    if [[ $(isARM64) == 1 ]]; then
        #walinuxagent is installed on arm64 ubuntu base os, but not as apt package
        return
    fi
    echo $(date),$(hostname), startAptmarkWALinuxAgent "$1"
    wait_for_apt_locks
    retrycmd_if_failure 120 5 25 apt-mark $1 walinuxagent || \
    if [[ "$1" == "hold" ]]; then
        exit $ERR_HOLD_WALINUXAGENT
    elif [[ "$1" == "unhold" ]]; then
        exit $ERR_RELEASE_HOLD_WALINUXAGENT
    fi
    echo $(date),$(hostname), endAptmarkWALinuxAgent "$1"
}

wait_for_apt_locks() {
    while fuser /var/lib/dpkg/lock /var/lib/apt/lists/lock /var/cache/apt/archives/lock >/dev/null 2>&1; do
        echo 'Waiting for release of apt locks'
        sleep 3
    done
}
apt_get_update() {
    retries=10
    apt_update_output=/tmp/apt-get-update.out
    for i in $(seq 1 $retries); do
        wait_for_apt_locks
        export DEBIAN_FRONTEND=noninteractive
        dpkg --configure -a --force-confdef
        apt-get -f -y install
        ! (apt-get update 2>&1 | tee $apt_update_output | grep -E "^([WE]:.*)|([eE]rr.*)$") && \
        cat $apt_update_output && break || \
        cat $apt_update_output
        if [ $i -eq $retries ]; then
            return 1
        else sleep 5
        fi
    done
    echo Executed apt-get update $i times
    wait_for_apt_locks
}
apt_get_install() {
    retries=$1; wait_sleep=$2; timeout=$3; shift && shift && shift
    for i in $(seq 1 $retries); do
        wait_for_apt_locks
        export DEBIAN_FRONTEND=noninteractive
        dpkg --configure -a --force-confdef
        apt-get install -o Dpkg::Options::="--force-confold" --no-install-recommends -y ${@} && break || \
        if [ $i -eq $retries ]; then
            return 1
        else
            sleep $wait_sleep
            apt_get_update
        fi
    done
    echo Executed apt-get install --no-install-recommends -y \"$@\" $i times;
    wait_for_apt_locks
}
apt_get_purge() {
    retries=$1; wait_sleep=$2; timeout=$3; shift && shift && shift
    for i in $(seq 1 $retries); do
        wait_for_apt_locks
        export DEBIAN_FRONTEND=noninteractive
        dpkg --configure -a --force-confdef
        apt-get purge -o Dpkg::Options::="--force-confold" -y ${@} && break || \
        if [ $i -eq $retries ]; then
            return 1
        else
            sleep $wait_sleep
        fi
    done
    echo Executed apt-get purge -y \"$@\" $i times;
    wait_for_apt_locks
}
apt_get_dist_upgrade() {
  retries=10
  apt_dist_upgrade_output=/tmp/apt-get-dist-upgrade.out
  for i in $(seq 1 $retries); do
    wait_for_apt_locks
    export DEBIAN_FRONTEND=noninteractive
    dpkg --configure -a --force-confdef
    apt-get -f -y install
    apt-mark showhold
    ! (apt-get dist-upgrade -y 2>&1 | tee $apt_dist_upgrade_output | grep -E "^([WE]:.*)|([eE]rr.*)$") && \
    cat $apt_dist_upgrade_output && break || \
    cat $apt_dist_upgrade_output
    if [ $i -eq $retries ]; then
      return 1
    else sleep 5
    fi
  done
  echo Executed apt-get dist-upgrade $i times
  wait_for_apt_locks
}
installDebPackageFromFile() {
    DEB_FILE=$1
    wait_for_apt_locks
    retrycmd_if_failure 10 5 600 apt-get -y -f install ${DEB_FILE} --allow-downgrades
    if [[ $? -ne 0 ]]; then
        return 1
    fi
}
#EOF
`)

func linuxCloudInitArtifactsUbuntuCse_helpers_ubuntuShBytes() ([]byte, error) {
	return _linuxCloudInitArtifactsUbuntuCse_helpers_ubuntuSh, nil
}

func linuxCloudInitArtifactsUbuntuCse_helpers_ubuntuSh() (*asset, error) {
	bytes, err := linuxCloudInitArtifactsUbuntuCse_helpers_ubuntuShBytes()
	if err != nil {
		return nil, err
	}

	info := bindataFileInfo{name: "linux/cloud-init/artifacts/ubuntu/cse_helpers_ubuntu.sh", size: 0, mode: os.FileMode(0), modTime: time.Unix(0, 0)}
	a := &asset{bytes: bytes, info: info}
	return a, nil
}

var _linuxCloudInitArtifactsUbuntuCse_install_ubuntuSh = []byte(`#!/bin/bash

echo "Sourcing cse_install_distro.sh for Ubuntu"

removeMoby() {
    wait_for_apt_locks
    retrycmd_if_failure 10 5 60 apt-get purge -y moby-engine moby-cli
}

removeContainerd() {
    wait_for_apt_locks
    retrycmd_if_failure 10 5 60 apt-get purge -y moby-containerd
}

installDeps() {
    if [[ $(isARM64) == 1 ]]; then
        wait_for_apt_locks # internal ARM64 SIG image is not updated frequently, so the auto-update holds the apt lock for ~20 minutes when the VM boots first time.
        retrycmd_if_failure_no_stats 120 5 25 curl -fsSL https://packages.microsoft.com/config/ubuntu/${UBUNTU_RELEASE}/multiarch/packages-microsoft-prod.deb > /tmp/packages-microsoft-prod.deb || exit $ERR_MS_PROD_DEB_DOWNLOAD_TIMEOUT
    else
        retrycmd_if_failure_no_stats 120 5 25 curl -fsSL https://packages.microsoft.com/config/ubuntu/${UBUNTU_RELEASE}/packages-microsoft-prod.deb > /tmp/packages-microsoft-prod.deb || exit $ERR_MS_PROD_DEB_DOWNLOAD_TIMEOUT
    fi
    retrycmd_if_failure 60 5 10 dpkg -i /tmp/packages-microsoft-prod.deb || exit $ERR_MS_PROD_DEB_PKG_ADD_FAIL

    aptmarkWALinuxAgent hold
    apt_get_update || exit $ERR_APT_UPDATE_TIMEOUT
    apt_get_dist_upgrade || exit $ERR_APT_DIST_UPGRADE_TIMEOUT
    BLOBFUSE_VERSION="1.4.1"
    local OSVERSION
    OSVERSION=$(grep DISTRIB_RELEASE /etc/*-release| cut -f 2 -d "=")
    if [ "${OSVERSION}" == "16.04" ]; then
        BLOBFUSE_VERSION="1.3.7"
    fi
<<<<<<< HEAD

    if [[ $(isARM64) != 1 ]]; then
      # no blobfuse package in arm64 ubuntu repo
      for apt_package in blobfuse=${BLOBFUSE_VERSION}; do
        if ! apt_get_install 30 1 600 $apt_package; then
          journalctl --no-pager -u $apt_package
          exit $ERR_APT_INSTALL_TIMEOUT
        fi
      done
    fi

    for apt_package in apache2-utils apt-transport-https ca-certificates ceph-common cgroup-lite cifs-utils conntrack cracklib-runtime ebtables ethtool fuse git glusterfs-client htop iftop init-system-helpers iotop iproute2 ipset iptables jq libpam-pwquality libpwquality-tools mount nfs-common pigz socat sysfsutils sysstat traceroute util-linux xz-utils netcat dnsutils zip; do
=======
    for apt_package in apache2-utils apt-transport-https blobfuse=${BLOBFUSE_VERSION} ca-certificates ceph-common cgroup-lite cifs-utils conntrack cracklib-runtime ebtables ethtool fuse git glusterfs-client htop iftop init-system-helpers iotop iproute2 ipset iptables jq libpam-pwquality libpwquality-tools mount nfs-common pigz socat sysfsutils sysstat traceroute util-linux xz-utils netcat dnsutils zip rng-tools; do
>>>>>>> 4f16dff8
      if ! apt_get_install 30 1 600 $apt_package; then
        journalctl --no-pager -u $apt_package
        exit $ERR_APT_INSTALL_TIMEOUT
      fi
    done
}

installGPUDrivers() {
    if [[ $(isARM64) == 1 ]]; then
        # no gpu on arm64 SKU
        return
    fi

    mkdir -p $GPU_DEST/tmp
    retrycmd_if_failure_no_stats 120 5 25 curl -fsSL https://nvidia.github.io/nvidia-docker/gpgkey > $GPU_DEST/tmp/aptnvidia.gpg || exit $ERR_GPU_DRIVERS_INSTALL_TIMEOUT
    wait_for_apt_locks
    retrycmd_if_failure 120 5 25 apt-key add $GPU_DEST/tmp/aptnvidia.gpg || exit $ERR_GPU_DRIVERS_INSTALL_TIMEOUT
    wait_for_apt_locks
    retrycmd_if_failure_no_stats 120 5 25 curl -fsSL https://nvidia.github.io/nvidia-docker/ubuntu${UBUNTU_RELEASE}/nvidia-docker.list > $GPU_DEST/tmp/nvidia-docker.list || exit  $ERR_GPU_DRIVERS_INSTALL_TIMEOUT
    wait_for_apt_locks
    retrycmd_if_failure_no_stats 120 5 25 cat $GPU_DEST/tmp/nvidia-docker.list > /etc/apt/sources.list.d/nvidia-docker.list || exit  $ERR_GPU_DRIVERS_INSTALL_TIMEOUT
    apt_get_update
    retrycmd_if_failure 30 5 3600 apt-get install -y linux-headers-$(uname -r) gcc make dkms || exit $ERR_GPU_DRIVERS_INSTALL_TIMEOUT
    retrycmd_if_failure 30 5 60 curl -fLS https://us.download.nvidia.com/tesla/$GPU_DV/NVIDIA-Linux-x86_64-${GPU_DV}.run -o ${GPU_DEST}/nvidia-drivers-${GPU_DV} || exit $ERR_GPU_DRIVERS_INSTALL_TIMEOUT
    tmpDir=$GPU_DEST/tmp
    if ! (
      set -e -o pipefail
      cd "${tmpDir}"
      retrycmd_if_failure 30 5 3600 apt-get download nvidia-docker2="${NVIDIA_DOCKER_VERSION}+${NVIDIA_DOCKER_SUFFIX}" || exit $ERR_GPU_DRIVERS_INSTALL_TIMEOUT
    ); then
      exit $ERR_GPU_DRIVERS_INSTALL_TIMEOUT
    fi
}

installSGXDrivers() {
    if [[ $(isARM64) == 1 ]]; then
        # no intel sgx on arm64
        return
    fi

    echo "Installing SGX driver"
    local VERSION
    VERSION=$(grep DISTRIB_RELEASE /etc/*-release| cut -f 2 -d "=")
    case $VERSION in
    "18.04")
        SGX_DRIVER_URL="https://download.01.org/intel-sgx/dcap-1.2/linux/dcap_installers/ubuntuServer18.04/sgx_linux_x64_driver_1.12_c110012.bin"
        ;;
    "16.04")
        SGX_DRIVER_URL="https://download.01.org/intel-sgx/dcap-1.2/linux/dcap_installers/ubuntuServer16.04/sgx_linux_x64_driver_1.12_c110012.bin"
        ;;
    "*")
        echo "Version $VERSION is not supported"
        exit 1
        ;;
    esac

    local PACKAGES="make gcc dkms"
    wait_for_apt_locks
    retrycmd_if_failure 30 5 3600 apt-get -y install $PACKAGES  || exit $ERR_SGX_DRIVERS_INSTALL_TIMEOUT

    local SGX_DRIVER
    SGX_DRIVER=$(basename $SGX_DRIVER_URL)
    local OE_DIR=/opt/azure/containers/oe
    mkdir -p ${OE_DIR}

    retrycmd_if_failure 120 5 25 curl -fsSL ${SGX_DRIVER_URL} -o ${OE_DIR}/${SGX_DRIVER} || exit $ERR_SGX_DRIVERS_INSTALL_TIMEOUT
    chmod a+x ${OE_DIR}/${SGX_DRIVER}
    ${OE_DIR}/${SGX_DRIVER} || exit $ERR_SGX_DRIVERS_START_FAIL
}

updateAptWithMicrosoftPkg() {
    if [[ $(isARM64) == 1 ]]; then
        retrycmd_if_failure_no_stats 120 5 25 curl https://packages.microsoft.com/config/ubuntu/${UBUNTU_RELEASE}/multiarch/prod.list > /tmp/microsoft-prod.list || exit $ERR_MOBY_APT_LIST_TIMEOUT
    else
        retrycmd_if_failure_no_stats 120 5 25 curl https://packages.microsoft.com/config/ubuntu/${UBUNTU_RELEASE}/prod.list > /tmp/microsoft-prod.list || exit $ERR_MOBY_APT_LIST_TIMEOUT
    fi

    retrycmd_if_failure 10 5 10 cp /tmp/microsoft-prod.list /etc/apt/sources.list.d/ || exit $ERR_MOBY_APT_LIST_TIMEOUT
    retrycmd_if_failure_no_stats 120 5 25 curl https://packages.microsoft.com/keys/microsoft.asc | gpg --dearmor > /tmp/microsoft.gpg || exit $ERR_MS_GPG_KEY_DOWNLOAD_TIMEOUT
    retrycmd_if_failure 10 5 10 cp /tmp/microsoft.gpg /etc/apt/trusted.gpg.d/ || exit $ERR_MS_GPG_KEY_DOWNLOAD_TIMEOUT
    apt_get_update || exit $ERR_APT_UPDATE_TIMEOUT
}

{{- if NeedsContainerd}}

# CSE+VHD can dictate the containerd version, users don't care as long as it works
installStandaloneContainerd() {
    CONTAINERD_VERSION=$1
    CPU_ARCH=$(getCPUArch)  #amd64 or arm64
    # azure-built runtimes have a "+azure" suffix in their version strings (i.e 1.4.1+azure). remove that here.
    CURRENT_VERSION=$(containerd -version | cut -d " " -f 3 | sed 's|v||' | cut -d "+" -f 1)
    CURRENT_COMMIT=$(containerd -version | cut -d " " -f 4)
    # v1.4.1 is our lowest supported version of containerd
    
    # we always default to the .1 patch versons
    CONTAINERD_PATCH_VERSION="${2:-1}"

    #if there is no containerd_version input from RP, use hardcoded version
    if [[ -z ${CONTAINERD_VERSION} ]]; then
        CONTAINERD_VERSION="1.4.9"
        CONTAINERD_PATCH_VERSION="3"
        echo "Containerd Version not specified, using default version: ${CONTAINERD_VERSION}-${CONTAINERD_PATCH_VERSION}"
    else
        echo "Using specified Containerd Version: ${CONTAINERD_VERSION}-${CONTAINERD_PATCH_VERSION}"
    fi

    if semverCompare ${CURRENT_VERSION:-"0.0.0"} ${CONTAINERD_VERSION}; then
        echo "currently installed containerd version ${CURRENT_VERSION} is greater than (or equal to) target base version ${CONTAINERD_VERSION}. skipping installStandaloneContainerd."
    else
        echo "installing containerd version ${CONTAINERD_VERSION}"
        removeMoby
        removeContainerd
        # if containerd version has been overriden then there should exist a local .deb file for it on aks VHDs (best-effort)
        # if no files found then try fetching from packages.microsoft repo
        CONTAINERD_DEB_TMP="moby-containerd_${CONTAINERD_VERSION/-/\~}+azure-${CONTAINERD_PATCH_VERSION}_${CPU_ARCH}.deb"
        CONTAINERD_DEB_FILE="$CONTAINERD_DOWNLOADS_DIR/${CONTAINERD_DEB_TMP}"
        if [[ -f "${CONTAINERD_DEB_FILE}" ]]; then
            installDebPackageFromFile ${CONTAINERD_DEB_FILE} || exit $ERR_CONTAINERD_INSTALL_TIMEOUT
            return 0
        fi
        updateAptWithMicrosoftPkg
        apt_get_install 20 30 120 moby-containerd=${CONTAINERD_VERSION}* --allow-downgrades || exit $ERR_CONTAINERD_INSTALL_TIMEOUT
    fi
    ensureRunc ${RUNC_VERSION:-""} # RUNC_VERSION is an optional override supplied via NodeBootstrappingConfig api
}

downloadContainerd() {
    #containerd has arm64 binaries from 1.4.4 or later on moby.blob.core.windows.net
    CPU_ARCH=$(getCPUArch)  #amd64 or arm64
    CONTAINERD_VERSION=$1
    # currently upstream maintains the package on a storage endpoint rather than an actual apt repo
    CONTAINERD_PATCH_VERSION="${2:-1}"
    CONTAINERD_DOWNLOAD_URL="https://moby.blob.core.windows.net/moby/moby-containerd/${CONTAINERD_VERSION}+azure/bionic/linux_${CPU_ARCH}/moby-containerd_${CONTAINERD_VERSION/-/\~}+azure-${CONTAINERD_PATCH_VERSION}_${CPU_ARCH}.deb"
    mkdir -p $CONTAINERD_DOWNLOADS_DIR
    CONTAINERD_DEB_TMP=${CONTAINERD_DOWNLOAD_URL##*/}
    retrycmd_curl_file 120 5 60 "$CONTAINERD_DOWNLOADS_DIR/${CONTAINERD_DEB_TMP}" ${CONTAINERD_DOWNLOAD_URL} || exit $ERR_CONTAINERD_DOWNLOAD_TIMEOUT
    CONTAINERD_DEB_FILE="$CONTAINERD_DOWNLOADS_DIR/${CONTAINERD_DEB_TMP}"
}
{{- end}}

installMoby() {
    CURRENT_VERSION=$(dockerd --version | grep "Docker version" | cut -d "," -f 1 | cut -d " " -f 3 | cut -d "+" -f 1)
    local MOBY_VERSION="19.03.14"
    if semverCompare ${CURRENT_VERSION:-"0.0.0"} ${MOBY_VERSION}; then
        echo "currently installed moby-docker version ${CURRENT_VERSION} is greater than (or equal to) target base version ${MOBY_VERSION}. skipping installMoby."
    else
        removeMoby
        updateAptWithMicrosoftPkg
        MOBY_CLI=${MOBY_VERSION}
        if [[ "${MOBY_CLI}" == "3.0.4" ]]; then
            MOBY_CLI="3.0.3"
        fi
        apt_get_install 20 30 120 moby-engine=${MOBY_VERSION}* moby-cli=${MOBY_CLI}* --allow-downgrades || exit $ERR_MOBY_INSTALL_TIMEOUT
    fi
    ensureRunc ${RUNC_VERSION:-""} # RUNC_VERSION is an optional override supplied via NodeBootstrappingConfig api
}

ensureRunc() {
    if [[ $(isARM64) == 1 ]]; then
        # moby-runc-1.0.3+azure-1 is installed in ARM64 base os
        return
    fi

    TARGET_VERSION=$1
    if [[ -z ${TARGET_VERSION} ]]; then
        TARGET_VERSION="1.0.0-rc95"
    fi
    CURRENT_VERSION=$(runc --version | head -n1 | sed 's/runc version //')
    if [ "${CURRENT_VERSION}" == "${TARGET_VERSION}" ]; then
        echo "target moby-runc version ${TARGET_VERSION} is already installed. skipping installRunc."
    fi
    # if on a vhd-built image, first check if we've cached the deb file
    if [ -f $VHD_LOGS_FILEPATH ]; then
        RUNC_DEB_PATTERN="moby-runc_${TARGET_VERSION/-/\~}+azure-*_amd64.deb"
        RUNC_DEB_FILE=$(find ${RUNC_DOWNLOADS_DIR} -type f -iname "${RUNC_DEB_PATTERN}" | sort -V | tail -n1)
        if [[ -f "${RUNC_DEB_FILE}" ]]; then
            installDebPackageFromFile ${RUNC_DEB_FILE} || exit $ERR_RUNC_INSTALL_TIMEOUT
            return 0
        fi
    fi
    apt_get_install 20 30 120 moby-runc=${TARGET_VERSION/-/\~}* --allow-downgrades || exit $ERR_RUNC_INSTALL_TIMEOUT
}

cleanUpGPUDrivers() {
    rm -Rf $GPU_DEST
    rm -f /etc/apt/sources.list.d/nvidia-docker.list
}

#EOF
`)

func linuxCloudInitArtifactsUbuntuCse_install_ubuntuShBytes() ([]byte, error) {
	return _linuxCloudInitArtifactsUbuntuCse_install_ubuntuSh, nil
}

func linuxCloudInitArtifactsUbuntuCse_install_ubuntuSh() (*asset, error) {
	bytes, err := linuxCloudInitArtifactsUbuntuCse_install_ubuntuShBytes()
	if err != nil {
		return nil, err
	}

	info := bindataFileInfo{name: "linux/cloud-init/artifacts/ubuntu/cse_install_ubuntu.sh", size: 0, mode: os.FileMode(0), modTime: time.Unix(0, 0)}
	a := &asset{bytes: bytes, info: info}
	return a, nil
}

var _linuxCloudInitNodecustomdataYml = []byte(`#cloud-config

write_files:
- path: {{GetCSEHelpersScriptFilepath}}
  permissions: "0744"
  encoding: gzip
  owner: root
  content: !!binary |
    {{GetVariableProperty "cloudInitData" "provisionSource"}}


{{if IsMariner}}
- path: {{GetCSEHelpersScriptDistroFilepath}}
  permissions: "0744"
  encoding: gzip
  owner: root
  content: !!binary |
    {{GetVariableProperty "cloudInitData" "provisionSourceMariner"}}
{{- else}}
- path: {{GetCSEHelpersScriptDistroFilepath}}
  permissions: "0744"
  encoding: gzip
  owner: root
  content: !!binary |
    {{GetVariableProperty "cloudInitData" "provisionSourceUbuntu"}}
{{end}}

- path: /opt/azure/containers/provision_start.sh
  permissions: "0744"
  encoding: gzip
  owner: root
  content: !!binary |
    {{GetVariableProperty "cloudInitData" "provisionStartScript"}}

- path: /opt/azure/containers/provision.sh
  permissions: "0744"
  encoding: gzip
  owner: root
  content: !!binary |
    {{GetVariableProperty "cloudInitData" "provisionScript"}}

- path: {{GetCSEInstallScriptFilepath}}
  permissions: "0744"
  encoding: gzip
  owner: root
  content: !!binary |
    {{GetVariableProperty "cloudInitData" "provisionInstalls"}}

{{if IsMariner}}
- path: {{GetCSEInstallScriptDistroFilepath}}
  permissions: "0744"
  encoding: gzip
  owner: root
  content: !!binary |
    {{GetVariableProperty "cloudInitData" "provisionInstallsMariner"}}
{{- else}}
- path: {{GetCSEInstallScriptDistroFilepath}}
  permissions: "0744"
  encoding: gzip
  owner: root
  content: !!binary |
    {{GetVariableProperty "cloudInitData" "provisionInstallsUbuntu"}}
{{end}}

- path: {{GetCSEConfigScriptFilepath}}
  permissions: "0744"
  encoding: gzip
  owner: root
  content: !!binary |
    {{GetVariableProperty "cloudInitData" "provisionConfigs"}}

{{if not .IsVHDDistro}}
- path: /opt/azure/containers/provision_cis.sh
  permissions: "0744"
  encoding: gzip
  owner: root
  content: !!binary |
    {{GetVariableProperty "cloudInitData" "provisionCIS"}}
{{end}}

{{if IsAKSCustomCloud}}
- path: {{GetInitAKSCustomCloudFilepath}}
  permissions: "0744"
  encoding: gzip
  owner: root
  content: !!binary |
    {{GetVariableProperty "cloudInitData" "initAKSCustomCloud"}}
{{end}}

{{- if EnableHostsConfigAgent}}
- path: /opt/azure/containers/reconcilePrivateHosts.sh
  permissions: "0744"
  encoding: gzip
  owner: root
  content: !!binary |
    {{GetVariableProperty "cloudInitData" "reconcilePrivateHostsScript"}}

- path: /etc/systemd/system/reconcile-private-hosts.service
  permissions: "0644"
  encoding: gzip
  owner: root
  content: !!binary |
    {{GetVariableProperty "cloudInitData" "reconcilePrivateHostsService"}}
{{- end}}

 {{- if IsKrustlet}}
- path: /etc/systemd/system/krustlet.service
  permissions: "0644"
  encoding: gzip
  owner: root
  content: !!binary |
    {{GetVariableProperty "cloudInitData" "krustletSystemdService"}}
{{ else }}
- path: /etc/systemd/system/kubelet.service
  permissions: "0644"
  encoding: gzip
  owner: root
  content: !!binary |
    {{GetVariableProperty "cloudInitData" "kubeletSystemdService"}}
{{- end}}

{{- if IsMIGEnabledNode}}
- path: /etc/systemd/system/mig-partition.service
  permissions: "0644"
  encoding: gzip
  owner: root
  content: !!binary |
    {{GetVariableProperty "cloudInitData" "migPartitionSystemdService"}}

- path: /opt/azure/containers/mig-partition.sh
  permissions: "0544"
  encoding: gzip
  owner: root
  content: !!binary |
    {{GetVariableProperty "cloudInitData" "migPartitionScript"}}

- path: /etc/systemd/system/nvidia-device-plugin.service.d/10-mig_strategy.conf
  permissions: "0644"
  owner: root
  content: |
    [Service]
    Environment="MIG_STRATEGY=--mig-strategy single"
    ExecStart=
    ExecStart=/usr/local/nvidia/bin/nvidia-device-plugin $MIG_STRATEGY
    #EOF
{{end}}

{{- if HasKubeletDiskType}}
- path: /opt/azure/containers/bind-mount.sh
  permissions: "0544"
  encoding: gzip
  owner: root
  content: !!binary |
    {{GetVariableProperty "cloudInitData" "bindMountScript"}}

- path: /etc/systemd/system/bind-mount.service
  permissions: "0644"
  encoding: gzip
  owner: root
  content: !!binary |
    {{GetVariableProperty "cloudInitData" "bindMountSystemdService"}}

- path: /etc/systemd/system/kubelet.service.d/10-bindmount.conf
  permissions: "0644"
  encoding: gzip
  owner: root
  content: !!binary |
    {{GetVariableProperty "cloudInitData" "bindMountDropin"}}
{{end}}

{{if not .IsVHDDistro}}
- path: /usr/local/bin/health-monitor.sh
  permissions: "0544"
  encoding: gzip
  owner: root
  content: !!binary |
    {{GetVariableProperty "cloudInitData" "healthMonitorScript"}}

- path: /etc/systemd/system/kubelet-monitor.service
  permissions: "0644"
  encoding: gzip
  owner: root
  content: !!binary |
    {{GetVariableProperty "cloudInitData" "kubeletMonitorSystemdService"}}

{{if NeedsContainerd}}
- path: /etc/systemd/system/containerd-monitor.timer
  permissions: "0644"
  encoding: gzip
  owner: root
  content: !!binary |
    {{GetVariableProperty "cloudInitData" "containerdMonitorSystemdTimer"}}

- path: /etc/systemd/system/containerd-monitor.service
  permissions: "0644"
  encoding: gzip
  owner: root
  content: !!binary |
    {{GetVariableProperty "cloudInitData" "containerdMonitorSystemdService"}}
{{- else}}
- path: /etc/systemd/system/docker-monitor.timer
  permissions: "0644"
  encoding: gzip
  owner: root
  content: !!binary |
    {{GetVariableProperty "cloudInitData" "dockerMonitorSystemdTimer"}}

- path: /etc/systemd/system/docker-monitor.service
  permissions: "0644"
  encoding: gzip
  owner: root
  content: !!binary |
    {{GetVariableProperty "cloudInitData" "dockerMonitorSystemdService"}}
{{- end}}

- path: /etc/apt/preferences
  permissions: "0644"
  encoding: gzip
  owner: root
  content: !!binary |
    {{GetVariableProperty "cloudInitData" "aptPreferences"}}
{{end}}

{{if not IsMariner}}
- path: /etc/apt/apt.conf.d/99periodic
  permissions: "0644"
  owner: root
  content: |
    APT::Periodic::Update-Package-Lists "0";
    APT::Periodic::Download-Upgradeable-Packages "0";
    APT::Periodic::AutocleanInterval "0";
    APT::Periodic::Unattended-Upgrade "0";
{{end}}

{{- if ShouldConfigureHTTPProxy}}
- path: /etc/apt/apt.conf.d/95proxy
  permissions: "0644"
  owner: root
  content: |
    {{- if HasHTTPProxy }}
    Acquire::http::proxy "{{GetHTTPProxy}}";
    {{- end}}
    {{- if HasHTTPSProxy }}
    Acquire::https::proxy "{{GetHTTPSProxy}}";
    {{- end}}

- path: /etc/systemd/system.conf.d/proxy.conf
  permissions: "0644"
  owner: root
  content: |
    [Manager]
    {{- if HasHTTPProxy }}
    DefaultEnvironment="HTTP_PROXY={{GetHTTPProxy}}"
    DefaultEnvironment="http_proxy={{GetHTTPProxy}}"
    {{- end}}
    {{- if HasHTTPSProxy }}
    DefaultEnvironment="HTTPS_PROXY={{GetHTTPSProxy}}"
    DefaultEnvironment="https_proxy={{GetHTTPSProxy}}"
    {{- end}}
    {{- if HasNoProxy }}
    DefaultEnvironment="NO_PROXY={{GetNoProxy}}"
    DefaultEnvironment="no_proxy={{GetNoProxy}}"
    {{- end}}

- path: /etc/systemd/system/kubelet.service.d/10-httpproxy.conf
  permissions: "0644"
  encoding: gzip
  owner: root
  content: !!binary |
    {{GetVariableProperty "cloudInitData" "httpProxyDropin"}}
{{- end}}

{{- if ShouldConfigureHTTPProxyCA}}
- path: /usr/local/share/ca-certificates/proxyCA.pem
  permissions: "0644"
  owner: root
  content: |
{{GetHTTPProxyCA}}
{{- end}}

{{- if HasMessageOfTheDay}}
- path: /etc/motd
  permissions: "0644"
  encoding: base64
  owner: root
  content: |
    {{GetMessageOfTheDay}}
{{- end}}

{{if IsIPv6DualStackFeatureEnabled}}
- path: {{GetDHCPv6ServiceCSEScriptFilepath}}
  permissions: "0644"
  encoding: gzip
  owner: root
  content: !!binary |
    {{GetVariableProperty "cloudInitData" "dhcpv6SystemdService"}}

- path: {{GetDHCPv6ConfigCSEScriptFilepath}}
  permissions: "0544"
  encoding: gzip
  owner: root
  content: !!binary |
    {{GetVariableProperty "cloudInitData" "dhcpv6ConfigurationScript"}}
{{end}}

{{if RequiresDocker}}
    {{if not .IsVHDDistro}}
- path: /etc/systemd/system/docker.service.d/clear_mount_propagation_flags.conf
  permissions: "0644"
  encoding: gzip
  owner: "root"
  content: !!binary |
    {{GetVariableProperty "cloudInitData" "dockerClearMountPropagationFlags"}}
    {{end}}

- path: /etc/systemd/system/docker.service.d/exec_start.conf
  permissions: "0644"
  owner: root
  content: |
    [Service]
    ExecStart=
    ExecStart=/usr/bin/dockerd -H fd:// --storage-driver=overlay2 --bip={{GetParameter "dockerBridgeCidr"}}
    ExecStartPost=/sbin/iptables -P FORWARD ACCEPT
    #EOF

- path: /etc/docker/daemon.json
  permissions: "0644"
  owner: root
  content: |
    {
      "live-restore": true,
      "log-driver": "json-file",
      "log-opts":  {
         "max-size": "50m",
         "max-file": "5"
      }{{if IsNSeriesSKU}}
      ,"default-runtime": "nvidia",
      "runtimes": {
         "nvidia": {
             "path": "/usr/bin/nvidia-container-runtime",
             "runtimeArgs": []
        }
      }{{end}}{{if HasDataDir}},
      "data-root": "{{GetDataDir}}"{{- end}}
    }
{{end}}

{{if NeedsContainerd}}
- path: /etc/systemd/system/kubelet.service.d/10-containerd.conf
  permissions: "0644"
  encoding: gzip
  owner: root
  content: !!binary |
    {{GetVariableProperty "cloudInitData" "containerdKubeletDropin"}}
{{if UseRuncShimV2}}
- path: /etc/containerd/config.toml
  permissions: "0644"
  owner: root
  content: |
    version = 2
    oom_score = 0{{if HasDataDir }}
    root = "{{GetDataDir}}"{{- end}}
    [plugins."io.containerd.grpc.v1.cri"]
      sandbox_image = "{{GetPodInfraContainerSpec}}"
      [plugins."io.containerd.grpc.v1.cri".containerd]
        {{- if TeleportEnabled }}
        snapshotter = "teleportd"
        disable_snapshot_annotations = false
        {{- end}}
        {{- if IsNSeriesSKU }}
        default_runtime_name = "nvidia-container-runtime"
        [plugins."io.containerd.grpc.v1.cri".containerd.runtimes.nvidia-container-runtime]
          runtime_type = "io.containerd.runc.v2"
        [plugins."io.containerd.grpc.v1.cri".containerd.runtimes.nvidia-container-runtime.options]
          BinaryName = "/usr/bin/nvidia-container-runtime"
        [plugins."io.containerd.grpc.v1.cri".containerd.runtimes.untrusted]
          runtime_type = "io.containerd.runc.v2"
        [plugins."io.containerd.grpc.v1.cri".containerd.runtimes.untrusted.options]
          BinaryName = "/usr/bin/nvidia-container-runtime"
        {{- else}}
        default_runtime_name = "runc"
        [plugins."io.containerd.grpc.v1.cri".containerd.runtimes.runc]
          runtime_type = "io.containerd.runc.v2"
        [plugins."io.containerd.grpc.v1.cri".containerd.runtimes.runc.options]
          BinaryName = "/usr/bin/runc"
        [plugins."io.containerd.grpc.v1.cri".containerd.runtimes.untrusted]
          runtime_type = "io.containerd.runc.v2"
        [plugins."io.containerd.grpc.v1.cri".containerd.runtimes.untrusted.options]
          BinaryName = "/usr/bin/runc"
        {{- end}}
      {{- if and (IsKubenet) (not HasCalicoNetworkPolicy) }}
      [plugins."io.containerd.grpc.v1.cri".cni]
        bin_dir = "/opt/cni/bin"
        conf_dir = "/etc/cni/net.d"
        conf_template = "/etc/containerd/kubenet_template.conf"
      {{- end}}
      {{- if IsKubernetesVersionGe "1.22.0"}}
      [plugins."io.containerd.grpc.v1.cri".registry]
        config_path = "/etc/containerd/certs.d"
      {{- end}}
      [plugins."io.containerd.grpc.v1.cri".registry.headers]
        X-Meta-Source-Client = ["azure/aks"]
    [metrics]
      address = "0.0.0.0:10257"
    {{- if TeleportEnabled }}
    [proxy_plugins]
      [proxy_plugins.teleportd]
        type = "snapshot"
        address = "/run/teleportd/snapshotter.sock"
    {{- end}}
    #EOF
{{else}}
- path: /etc/containerd/config.toml
  permissions: "0644"
  owner: root
  content: |
    version = 2
    subreaper = false
    oom_score = 0{{if HasDataDir }}
    root = "{{GetDataDir}}"{{- end}}
    [plugins."io.containerd.grpc.v1.cri"]
      sandbox_image = "{{GetPodInfraContainerSpec}}"
      [plugins."io.containerd.grpc.v1.cri".containerd]
        {{ if TeleportEnabled }}
        snapshotter = "teleportd"
        disable_snapshot_annotations = false
        {{ end}}
        [plugins."io.containerd.grpc.v1.cri".containerd.untrusted_workload_runtime]
          runtime_type = "io.containerd.runtime.v1.linux"
          {{- if IsNSeriesSKU}}
          runtime_engine = "/usr/bin/nvidia-container-runtime"
          {{- else}}
          runtime_engine = "/usr/bin/runc"
          {{- end}}
        [plugins."io.containerd.grpc.v1.cri".containerd.default_runtime]
          runtime_type = "io.containerd.runtime.v1.linux"
          {{- if IsNSeriesSKU}}
          runtime_engine = "/usr/bin/nvidia-container-runtime"
          {{- else}}
          runtime_engine = "/usr/bin/runc"
          {{- end}}
      {{ if and (IsKubenet) (not HasCalicoNetworkPolicy) }}
      [plugins."io.containerd.grpc.v1.cri".cni]
        bin_dir = "/opt/cni/bin"
        conf_dir = "/etc/cni/net.d"
        conf_template = "/etc/containerd/kubenet_template.conf"
      {{ end}}
      {{- if IsKubernetesVersionGe "1.22.0"}}
      [plugins."io.containerd.grpc.v1.cri".registry]
        config_path = "/etc/containerd/certs.d"
      {{- end}}
      [plugins."io.containerd.grpc.v1.cri".registry.headers]
        X-Meta-Source-Client = ["azure/aks"]
    [metrics]
      address = "0.0.0.0:10257"
    {{ if TeleportEnabled }}
    [proxy_plugins]
      [proxy_plugins.teleportd]
        type = "snapshot"
        address = "/run/teleportd/snapshotter.sock"
    {{ end}}
    #EOF
{{end}}
- path: /etc/containerd/kubenet_template.conf
  permissions: "0644"
  owner: root
  content: |
      {
          "cniVersion": "0.3.1",
          "name": "kubenet",
          "plugins": [{
            "type": "bridge",
            "bridge": "cbr0",
            "mtu": 1500,
            "addIf": "eth0",
            "isGateway": true,
            {{- if IsIPMasqAgentEnabled}}
            "ipMasq": false,
            {{- else}}
            "ipMasq": true,
            {{- end}}
            "promiscMode": true,
            "hairpinMode": false,
            "ipam": {
                "type": "host-local",
                "ranges": [{{`+"`"+`{{range $i, $range := .PodCIDRRanges}}`+"`"+`}}{{`+"`"+`{{if $i}}`+"`"+`}}, {{`+"`"+`{{end}}`+"`"+`}}[{"subnet": "{{`+"`"+`{{$range}}`+"`"+`}}"}]{{`+"`"+`{{end}}`+"`"+`}}],
                "routes": [{{`+"`"+`{{range $i, $route := .Routes}}`+"`"+`}}{{`+"`"+`{{if $i}}`+"`"+`}}, {{`+"`"+`{{end}}`+"`"+`}}{"dst": "{{`+"`"+`{{$route}}`+"`"+`}}"}{{`+"`"+`{{end}}`+"`"+`}}]
            }
          },
          {
            "type": "portmap",
            "capabilities": {"portMappings": true},
            "externalSetMarkChain": "KUBE-MARK-MASQ"
          }]
      }

- path: /etc/systemd/system/containerd.service
  permissions: "0644"
  owner: root
  content: |
    [Unit]
    Description=containerd daemon
    After=network.target

    [Service]
    ExecStartPre=/sbin/modprobe overlay
    ExecStart=/usr/bin/containerd
    Delegate=yes
    KillMode=process
    Restart=always
    OOMScoreAdjust=-999
    LimitNOFILE=1048576
    LimitNPROC=infinity
    LimitCORE=infinity

    [Install]
    WantedBy=multi-user.target

    #EOF

- path: /etc/systemd/system/containerd.service.d/exec_start.conf
  permissions: "0644"
  owner: root
  content: |
    [Service]
    ExecStartPost=/sbin/iptables -P FORWARD ACCEPT
    #EOF

- path: /etc/crictl.yaml
  permissions: "0644"
  owner: root
  content: |
    runtime-endpoint: unix:///run/containerd/containerd.sock
    #EOF

- path: /etc/sysctl.d/11-containerd.conf
  permissions: "0644"
  owner: root
  content: |
    net.ipv4.ip_forward = 1
    net.ipv4.conf.all.forwarding = 1
    net.ipv6.conf.all.forwarding = 1
    net.bridge.bridge-nf-call-iptables = 1
    #EOF

{{if TeleportEnabled}}
- path: /etc/systemd/system/teleportd.service
  permissions: "0644"
  owner: root
  content: |
    [Unit]
    Description=teleportd teleport runtime
    After=network.target
    [Service]
    ExecStart=/usr/local/bin/teleportd --metrics --aksConfig /etc/kubernetes/azure.json
    Delegate=yes
    KillMode=process
    Restart=always
    LimitNPROC=infinity
    LimitCORE=infinity
    LimitNOFILE=1048576
    TasksMax=infinity
    [Install]
    WantedBy=multi-user.target
    #EOF
{{end}}
{{- if and IsKubenet (not HasCalicoNetworkPolicy)}}
- path: /etc/systemd/system/ensure-no-dup.service
  permissions: "0644"
  encoding: gzip
  owner: root
  content: !!binary |
    {{GetVariableProperty "cloudInitData" "ensureNoDupEbtablesService"}}

- path: /opt/azure/containers/ensure-no-dup.sh
  permissions: "0755"
  owner: root
  encoding: gzip
  content: !!binary |
    {{GetVariableProperty "cloudInitData" "ensureNoDupEbtablesScript"}}
{{- end}}
{{end}}

{{if IsNSeriesSKU}}
- path: /etc/systemd/system/nvidia-modprobe.service
  permissions: "0644"
  owner: root
  content: |
    [Unit]
    Description=Installs and loads Nvidia GPU kernel module
    [Service]
    Type=oneshot
    RemainAfterExit=true
    ExecStartPre=/bin/sh -c "dkms autoinstall --verbose"
    ExecStart=/bin/sh -c "nvidia-modprobe -u -c0"
    ExecStartPost=/bin/sh -c "sleep 10 && systemctl restart kubelet"
    [Install]
    WantedBy=multi-user.target
{{end}}

- path: /etc/kubernetes/certs/ca.crt
  permissions: "0644"
  encoding: base64
  owner: root
  content: |
    {{GetParameter "caCertificate"}}

{{if not IsKubeletClientTLSBootstrappingEnabled -}}
- path: /etc/kubernetes/certs/client.crt
  permissions: "0644"
  encoding: base64
  owner: root
  content: |
    {{GetParameter "clientCertificate"}}
{{- end}}

{{if HasCustomSearchDomain}}
- path: {{GetCustomSearchDomainsCSEScriptFilepath}}
  permissions: "0744"
  encoding: gzip
  owner: root
  content: !!binary |
    {{GetVariableProperty "cloudInitData" "customSearchDomainsScript"}}
{{end}}

{{- if IsKubeletConfigFileEnabled}}
- path: /etc/systemd/system/kubelet.service.d/10-componentconfig.conf
  permissions: "0644"
  encoding: gzip
  owner: root
  content: !!binary |
    {{GetVariableProperty "cloudInitData" "componentConfigDropin"}}
{{ end }}

{{if IsKubeletClientTLSBootstrappingEnabled -}}
- path: /var/lib/kubelet/bootstrap-kubeconfig
  permissions: "0644"
  owner: root
  content: |
    apiVersion: v1
    kind: Config
    clusters:
    - name: localcluster
      cluster:
        {{ if IsKrustlet -}}
        certificate-authority-data: "{{GetBase64CertificateAuthorityData}}"
        {{- else -}}
        certificate-authority: /etc/kubernetes/certs/ca.crt
        {{- end }}
        server: https://{{GetKubernetesEndpoint}}:443
    users:
    - name: kubelet-bootstrap
      user:
        token: "{{GetTLSBootstrapTokenForKubeConfig}}"
    contexts:
    - context:
        cluster: localcluster
        user: kubelet-bootstrap
      name: bootstrap-context
    current-context: bootstrap-context
    #EOF
- path: /etc/systemd/system/kubelet.service.d/10-tlsbootstrap.conf
  permissions: "0644"
  encoding: gzip
  owner: root
  content: !!binary |
    {{GetVariableProperty "cloudInitData" "tlsBootstrapDropin"}}
{{else -}}
- path: /var/lib/kubelet/kubeconfig
  permissions: "0644"
  owner: root
  content: |
    apiVersion: v1
    kind: Config
    clusters:
    - name: localcluster
      cluster:
        certificate-authority: /etc/kubernetes/certs/ca.crt
        server: https://{{GetKubernetesEndpoint}}:443
    users:
    - name: client
      user:
        client-certificate: /etc/kubernetes/certs/client.crt
        client-key: /etc/kubernetes/certs/client.key
    contexts:
    - context:
        cluster: localcluster
        user: client
      name: localclustercontext
    current-context: localclustercontext
    #EOF
{{- end}}

- path: /etc/default/kubelet
  permissions: "0644"
  owner: root
  content: |
    KUBELET_FLAGS={{GetKubeletConfigKeyVals}}
    KUBELET_REGISTER_SCHEDULABLE=true
    NETWORK_POLICY={{GetParameter "networkPolicy"}}
{{- if not (IsKubernetesVersionGe "1.17.0")}}
    KUBELET_IMAGE={{GetHyperkubeImageReference}}
{{end}}
{{if IsKubernetesVersionGe "1.16.0"}}
    KUBELET_NODE_LABELS={{GetAgentKubernetesLabels . }}
{{else}}
    KUBELET_NODE_LABELS={{GetAgentKubernetesLabelsDeprecated . }}
{{end}}
{{- if IsAKSCustomCloud}}
    AZURE_ENVIRONMENT_FILEPATH=/etc/kubernetes/{{GetTargetEnvironment}}.json
{{end}}
    #EOF

- path: /opt/azure/containers/kubelet.sh
  permissions: "0755"
  owner: root
  content: |
    #!/bin/bash
{{if not IsIPMasqAgentEnabled}}
    {{if IsAzureCNI}}
    iptables -t nat -A POSTROUTING -m iprange ! --dst-range 168.63.129.16 -m addrtype ! --dst-type local ! -d {{GetParameter "vnetCidr"}} -j MASQUERADE
    {{end}}
{{end}}

    # Disallow container from reaching out to the special IP address 168.63.129.16
    # for TCP protocol (which http uses)
    #
    # 168.63.129.16 contains protected settings that have priviledged info.
    #
    # The host can still reach 168.63.129.16 because it goes through the OUTPUT chain, not FORWARD.
    #
    # Note: we should not block all traffic to 168.63.129.16. For example UDP traffic is still needed
    # for DNS.
    iptables -I FORWARD -d 168.63.129.16 -p tcp --dport 80 -j DROP
    #EOF

- path: /etc/sysctl.d/999-sysctl-aks.conf
  permissions: "0644"
  owner: root
  content: |
    # This is a partial workaround to this upstream Kubernetes issue:
    # https://github.com/kubernetes/kubernetes/issues/41916#issuecomment-312428731
    net.ipv4.tcp_retries2=8
    net.core.message_burst=80
    net.core.message_cost=40
{{- if GetCustomSysctlConfigByName "NetCoreSomaxconn"}}
    net.core.somaxconn={{.CustomLinuxOSConfig.Sysctls.NetCoreSomaxconn}}
{{- else}}
    net.core.somaxconn=16384
{{- end}}
{{- if GetCustomSysctlConfigByName "NetIpv4TcpMaxSynBacklog"}}
    net.ipv4.tcp_max_syn_backlog={{.CustomLinuxOSConfig.Sysctls.NetIpv4TcpMaxSynBacklog}}
{{- else}}
    net.ipv4.tcp_max_syn_backlog=16384
{{- end}}
{{- if GetCustomSysctlConfigByName "NetIpv4NeighDefaultGcThresh1"}}
    net.ipv4.neigh.default.gc_thresh1={{.CustomLinuxOSConfig.Sysctls.NetIpv4NeighDefaultGcThresh1}}
{{- else}}
    net.ipv4.neigh.default.gc_thresh1=4096
{{- end}}
{{- if GetCustomSysctlConfigByName "NetIpv4NeighDefaultGcThresh2"}}
    net.ipv4.neigh.default.gc_thresh2={{.CustomLinuxOSConfig.Sysctls.NetIpv4NeighDefaultGcThresh2}}
{{- else}}
    net.ipv4.neigh.default.gc_thresh2=8192
{{- end}}
{{- if GetCustomSysctlConfigByName "NetIpv4NeighDefaultGcThresh3"}}
    net.ipv4.neigh.default.gc_thresh3={{.CustomLinuxOSConfig.Sysctls.NetIpv4NeighDefaultGcThresh3}}
{{- else}}
    net.ipv4.neigh.default.gc_thresh3=16384
{{- end}}
{{if ShouldConfigCustomSysctl}}
    # The following are sysctl configs passed from API
{{- $s:=.CustomLinuxOSConfig.Sysctls}}
{{- if $s.NetCoreNetdevMaxBacklog}}
    net.core.netdev_max_backlog={{$s.NetCoreNetdevMaxBacklog}}
{{- end}}
{{- if $s.NetCoreRmemDefault}}
    net.core.rmem_default={{$s.NetCoreRmemDefault}}
{{- end}}
{{- if $s.NetCoreRmemMax}}
    net.core.rmem_max={{$s.NetCoreRmemMax}}
{{- end}}
{{- if $s.NetCoreWmemDefault}}
    net.core.wmem_default={{$s.NetCoreWmemDefault}}
{{- end}}
{{- if $s.NetCoreWmemMax}}
    net.core.wmem_max={{$s.NetCoreWmemMax}}
{{- end}}
{{- if $s.NetCoreOptmemMax}}
    net.core.optmem_max={{$s.NetCoreOptmemMax}}
{{- end}}
{{- if $s.NetIpv4TcpMaxTwBuckets}}
    net.ipv4.tcp_max_tw_buckets={{$s.NetIpv4TcpMaxTwBuckets}}
{{- end}}
{{- if $s.NetIpv4TcpFinTimeout}}
    net.ipv4.tcp_fin_timeout={{$s.NetIpv4TcpFinTimeout}}
{{- end}}
{{- if $s.NetIpv4TcpKeepaliveTime}}
    net.ipv4.tcp_keepalive_time={{$s.NetIpv4TcpKeepaliveTime}}
{{- end}}
{{- if $s.NetIpv4TcpKeepaliveProbes}}
    net.ipv4.tcp_keepalive_probes={{$s.NetIpv4TcpKeepaliveProbes}}
{{- end}}
{{- if $s.NetIpv4TcpkeepaliveIntvl}}
    net.ipv4.tcp_keepalive_intvl={{$s.NetIpv4TcpkeepaliveIntvl}}
{{- end}}
{{- if $s.NetIpv4TcpTwReuse}}
    net.ipv4.tcp_tw_reuse={{BoolPtrToInt $s.NetIpv4TcpTwReuse}}
{{- end}}
{{- if $s.NetIpv4IpLocalPortRange}}
    net.ipv4.ip_local_port_range={{$s.NetIpv4IpLocalPortRange}}
{{- end}}
{{- if $s.NetNetfilterNfConntrackMax}}
    net.netfilter.nf_conntrack_max={{$s.NetNetfilterNfConntrackMax}}
{{- end}}
{{- if $s.NetNetfilterNfConntrackBuckets}}
    net.netfilter.nf_conntrack_buckets={{$s.NetNetfilterNfConntrackBuckets}}
{{- end}}
{{- if $s.FsInotifyMaxUserWatches}}
    fs.inotify.max_user_watches={{$s.FsInotifyMaxUserWatches}}
{{- end}}
{{- if $s.FsFileMax}}
    fs.file-max={{$s.FsFileMax}}
{{- end}}
{{- if $s.FsAioMaxNr}}
    fs.aio-max-nr={{$s.FsAioMaxNr}}
{{- end}}
{{- if $s.FsNrOpen}}
    fs.nr_open={{$s.FsNrOpen}}
{{- end}}
{{- if $s.KernelThreadsMax}}
    kernel.threads-max={{$s.KernelThreadsMax}}
{{- end}}
{{- if $s.VMMaxMapCount}}
    vm.max_map_count={{$s.VMMaxMapCount}}
{{- end}}
{{- if $s.VMSwappiness}}
    vm.swappiness={{$s.VMSwappiness}}
{{- end}}
{{- if $s.VMVfsCachePressure}}
    vm.vfs_cache_pressure={{$s.VMVfsCachePressure}}
{{- end}}
{{- end}}
    #EOF

runcmd:
- set -x
- . {{GetCSEHelpersScriptFilepath}}
- . {{GetCSEHelpersScriptDistroFilepath}}
- aptmarkWALinuxAgent hold{{GetKubernetesAgentPreprovisionYaml .}}
`)

func linuxCloudInitNodecustomdataYmlBytes() ([]byte, error) {
	return _linuxCloudInitNodecustomdataYml, nil
}

func linuxCloudInitNodecustomdataYml() (*asset, error) {
	bytes, err := linuxCloudInitNodecustomdataYmlBytes()
	if err != nil {
		return nil, err
	}

	info := bindataFileInfo{name: "linux/cloud-init/nodecustomdata.yml", size: 0, mode: os.FileMode(0), modTime: time.Unix(0, 0)}
	a := &asset{bytes: bytes, info: info}
	return a, nil
}

var _windowsCsecmdPs1 = []byte(`powershell.exe -ExecutionPolicy Unrestricted -command \"
$arguments = '
-MasterIP {{ GetKubernetesEndpoint }}
-KubeDnsServiceIp {{ GetParameter "kubeDNSServiceIP" }}
-MasterFQDNPrefix {{ GetParameter "masterEndpointDNSNamePrefix" }}
-Location {{ GetVariable "location" }}
{{if UserAssignedIDEnabled}}
-UserAssignedClientID {{ GetVariable "userAssignedIdentityID" }}
{{ end }}
-TargetEnvironment {{ GetTargetEnvironment }}
-AgentKey {{ GetParameter "clientPrivateKey" }}
-AADClientId {{ GetParameter "servicePrincipalClientId" }}
-AADClientSecret ''{{ GetParameter "encodedServicePrincipalClientSecret" }}''
-NetworkAPIVersion 2018-08-01
-LogFile %SYSTEMDRIVE%\AzureData\CustomDataSetupScript.log
-CSEResultFilePath %SYSTEMDRIVE%\AzureData\CSEResult.log';
$inputFile = '%SYSTEMDRIVE%\AzureData\CustomData.bin';
$outputFile = '%SYSTEMDRIVE%\AzureData\CustomDataSetupScript.ps1';
Copy-Item $inputFile $outputFile;
Invoke-Expression('{0} {1}' -f $outputFile, $arguments);
\" >> %SYSTEMDRIVE%\AzureData\CustomDataSetupScript.log 2>&1; $code=(Get-Content %SYSTEMDRIVE%\AzureData\CSEResult.log); exit $code`)

func windowsCsecmdPs1Bytes() ([]byte, error) {
	return _windowsCsecmdPs1, nil
}

func windowsCsecmdPs1() (*asset, error) {
	bytes, err := windowsCsecmdPs1Bytes()
	if err != nil {
		return nil, err
	}

	info := bindataFileInfo{name: "windows/csecmd.ps1", size: 0, mode: os.FileMode(0), modTime: time.Unix(0, 0)}
	a := &asset{bytes: bytes, info: info}
	return a, nil
}

var _windowsKuberneteswindowssetupPs1 = []byte(`<#
    .SYNOPSIS
        Provisions VM as a Kubernetes agent.

    .DESCRIPTION
        Provisions VM as a Kubernetes agent.

        The parameters passed in are required, and will vary per-deployment.

        Notes on modifying this file:
        - This file extension is PS1, but it is actually used as a template from pkg/engine/template_generator.go
        - All of the lines that have braces in them will be modified. Please do not change them here, change them in the Go sources
        - Single quotes are forbidden, they are reserved to delineate the different members for the ARM template concat() call
        - windowscsehelper.ps1 contains basic util functions. It will be compressed to a zip file and then be converted to base64 encoding
          string and stored in $zippedFiles. Reason: This script is a template and has some limitations.
        - All other scripts will be packaged and published in a single package. It will be downloaded in provisioning VM.
          Reason: CustomData has length limitation 87380.
        - ProvisioningScriptsPackage contains scripts to start kubelet, kubeproxy, etc. The source is https://github.com/Azure/aks-engine/tree/master/staging/provisioning/windows
#>
[CmdletBinding(DefaultParameterSetName="Standard")]
param(
    [string]
    [ValidateNotNullOrEmpty()]
    $MasterIP,

    [parameter()]
    [ValidateNotNullOrEmpty()]
    $KubeDnsServiceIp,

    [parameter(Mandatory=$true)]
    [ValidateNotNullOrEmpty()]
    $MasterFQDNPrefix,

    [parameter(Mandatory=$true)]
    [ValidateNotNullOrEmpty()]
    $Location,

    [parameter(Mandatory=$true)]
    [ValidateNotNullOrEmpty()]
    $AgentKey,

    [parameter(Mandatory=$true)]
    [ValidateNotNullOrEmpty()]
    $AADClientId,

    [parameter(Mandatory=$true)]
    [ValidateNotNullOrEmpty()]
    $AADClientSecret, # base64

    [parameter(Mandatory=$true)]
    [ValidateNotNullOrEmpty()]
    $NetworkAPIVersion,

    [parameter(Mandatory=$true)]
    [ValidateNotNullOrEmpty()]
    $TargetEnvironment,

    [parameter(Mandatory=$true)]
    [ValidateNotNullOrEmpty()]
    $LogFile,

    [parameter(Mandatory=$true)]
    [ValidateNotNullOrEmpty()]
    $CSEResultFilePath,

    [string]
    $UserAssignedClientID
)
# Do not parse the start time from $LogFile to simplify the logic
$StartTime=Get-Date
$global:ExitCode=0
$global:ErrorMessage=""

# These globals will not change between nodes in the same cluster, so they are not
# passed as powershell parameters

## SSH public keys to add to authorized_keys
$global:SSHKeys = @( {{ GetSshPublicKeysPowerShell }} )

## Certificates generated by aks-engine
$global:CACertificate = "{{GetParameter "caCertificate"}}"
$global:AgentCertificate = "{{GetParameter "clientCertificate"}}"

## Download sources provided by aks-engine
$global:KubeBinariesPackageSASURL = "{{GetParameter "kubeBinariesSASURL"}}"
$global:WindowsKubeBinariesURL = "{{GetParameter "windowsKubeBinariesURL"}}"
$global:KubeBinariesVersion = "{{GetParameter "kubeBinariesVersion"}}"
$global:ContainerdUrl = "{{GetParameter "windowsContainerdURL"}}"
$global:ContainerdSdnPluginUrl = "{{GetParameter "windowsSdnPluginURL"}}"

## Docker Version
$global:DockerVersion = "{{GetParameter "windowsDockerVersion"}}"

## ContainerD Usage
$global:ContainerRuntime = "{{GetParameter "containerRuntime"}}"
$global:DefaultContainerdWindowsSandboxIsolation = "{{GetParameter "defaultContainerdWindowsSandboxIsolation"}}"
$global:ContainerdWindowsRuntimeHandlers = "{{GetParameter "containerdWindowsRuntimeHandlers"}}"

## VM configuration passed by Azure
$global:WindowsTelemetryGUID = "{{GetParameter "windowsTelemetryGUID"}}"
{{if eq GetIdentitySystem "adfs"}}
$global:TenantId = "adfs"
{{else}}
$global:TenantId = "{{GetVariable "tenantID"}}"
{{end}}
$global:SubscriptionId = "{{GetVariable "subscriptionId"}}"
$global:ResourceGroup = "{{GetVariable "resourceGroup"}}"
$global:VmType = "{{GetVariable "vmType"}}"
$global:SubnetName = "{{GetVariable "subnetName"}}"
# NOTE: MasterSubnet is still referenced by `+"`"+`kubeletstart.ps1`+"`"+` and `+"`"+`windowsnodereset.ps1`+"`"+`
# for case of Kubenet
$global:MasterSubnet = ""
$global:SecurityGroupName = "{{GetVariable "nsgName"}}"
$global:VNetName = "{{GetVariable "virtualNetworkName"}}"
$global:RouteTableName = "{{GetVariable "routeTableName"}}"
$global:PrimaryAvailabilitySetName = "{{GetVariable "primaryAvailabilitySetName"}}"
$global:PrimaryScaleSetName = "{{GetVariable "primaryScaleSetName"}}"

$global:KubeClusterCIDR = "{{GetParameter "kubeClusterCidr"}}"
$global:KubeServiceCIDR = "{{GetParameter "kubeServiceCidr"}}"
$global:VNetCIDR = "{{GetParameter "vnetCidr"}}"
{{if IsKubernetesVersionGe "1.16.0"}}
$global:KubeletNodeLabels = "{{GetAgentKubernetesLabels . }}"
{{else}}
$global:KubeletNodeLabels = "{{GetAgentKubernetesLabelsDeprecated . }}"
{{end}}
$global:KubeletConfigArgs = @( {{GetKubeletConfigKeyValsPsh}} )
$global:KubeproxyConfigArgs = @( {{GetKubeproxyConfigKeyValsPsh}} )

$global:KubeproxyFeatureGates = @( {{GetKubeProxyFeatureGatesPsh}} )

$global:UseManagedIdentityExtension = "{{GetVariable "useManagedIdentityExtension"}}"
$global:UseInstanceMetadata = "{{GetVariable "useInstanceMetadata"}}"

$global:LoadBalancerSku = "{{GetVariable "loadBalancerSku"}}"
$global:ExcludeMasterFromStandardLB = "{{GetVariable "excludeMasterFromStandardLB"}}"


# Windows defaults, not changed by aks-engine
$global:CacheDir = "c:\akse-cache"
$global:KubeDir = "c:\k"
$global:HNSModule = [Io.path]::Combine("$global:KubeDir", "hns.psm1")

$global:KubeDnsSearchPath = "svc.cluster.local"

$global:CNIPath = [Io.path]::Combine("$global:KubeDir", "cni")
$global:NetworkMode = "L2Bridge"
$global:CNIConfig = [Io.path]::Combine($global:CNIPath, "config", "`+"`"+`$global:NetworkMode.conf")
$global:CNIConfigPath = [Io.path]::Combine("$global:CNIPath", "config")


$global:AzureCNIDir = [Io.path]::Combine("$global:KubeDir", "azurecni")
$global:AzureCNIBinDir = [Io.path]::Combine("$global:AzureCNIDir", "bin")
$global:AzureCNIConfDir = [Io.path]::Combine("$global:AzureCNIDir", "netconf")

# Azure cni configuration
# $global:NetworkPolicy = "{{GetParameter "networkPolicy"}}" # BUG: unused
$global:NetworkPlugin = "{{GetParameter "networkPlugin"}}"
$global:VNetCNIPluginsURL = "{{GetParameter "vnetCniWindowsPluginsURL"}}"
$global:IsDualStackEnabled = {{if IsIPv6DualStackFeatureEnabled}}$true{{else}}$false{{end}}

# CSI Proxy settings
$global:EnableCsiProxy = [System.Convert]::ToBoolean("{{GetVariable "windowsEnableCSIProxy" }}");
$global:CsiProxyUrl = "{{GetVariable "windowsCSIProxyURL" }}";

# Hosts Config Agent settings
$global:EnableHostsConfigAgent = [System.Convert]::ToBoolean("{{ EnableHostsConfigAgent }}");

# These scripts are used by cse
$global:CSEScriptsPackageUrl = "{{GetVariable "windowsCSEScriptsPackageURL" }}";

# These scripts are used after node is provisioned
$global:ProvisioningScriptsPackageUrl = "{{GetVariable "windowsProvisioningScriptsPackageURL" }}";

# PauseImage
$global:WindowsPauseImageURL = "{{GetVariable "windowsPauseImageURL" }}";
$global:AlwaysPullWindowsPauseImage = [System.Convert]::ToBoolean("{{GetVariable "alwaysPullWindowsPauseImage" }}");

# Calico
$global:WindowsCalicoPackageURL = "{{GetVariable "windowsCalicoPackageURL" }}";

# GMSA
$global:WindowsGmsaPackageUrl = "{{GetVariable "windowsGmsaPackageUrl" }}";

# TLS Bootstrap Token
$global:TLSBootstrapToken = "{{GetTLSBootstrapTokenForKubeConfig}}"

# Base64 representation of ZIP archive
$zippedFiles = "{{ GetKubernetesWindowsAgentFunctions }}"

$useContainerD = ($global:ContainerRuntime -eq "containerd")
$global:KubeClusterConfigPath = "c:\k\kubeclusterconfig.json"
$fipsEnabled = [System.Convert]::ToBoolean("{{ FIPSEnabled }}")
$windowsSecureTlsEnabled = [System.Convert]::ToBoolean("{{GetVariable "windowsSecureTlsEnabled" }}");

# Extract cse helper script from ZIP
[io.file]::WriteAllBytes("scripts.zip", [System.Convert]::FromBase64String($zippedFiles))
Expand-Archive scripts.zip -DestinationPath "C:\\AzureData\\"

# Dot-source windowscsehelper.ps1 with functions that are called in this script
. c:\AzureData\windows\windowscsehelper.ps1
# util functions only can be used after this line, for example, Write-Log

try
{
    Write-Log ".\CustomDataSetupScript.ps1 -MasterIP $MasterIP -KubeDnsServiceIp $KubeDnsServiceIp -MasterFQDNPrefix $MasterFQDNPrefix -Location $Location -AADClientId $AADClientId -NetworkAPIVersion $NetworkAPIVersion -TargetEnvironment $TargetEnvironment"

    # Download CSE function scripts
    Write-Log "Getting CSE scripts"
    $tempfile = 'c:\csescripts.zip'
    DownloadFileOverHttp -Url $global:CSEScriptsPackageUrl -DestinationPath $tempfile
    Expand-Archive $tempfile -DestinationPath "C:\\AzureData\\windows"
    Remove-Item -Path $tempfile -Force

    # Dot-source cse scripts with functions that are called in this script
    . c:\AzureData\windows\azurecnifunc.ps1
    . c:\AzureData\windows\calicofunc.ps1
    . c:\AzureData\windows\configfunc.ps1
    . c:\AzureData\windows\containerdfunc.ps1
    . c:\AzureData\windows\kubeletfunc.ps1
    . c:\AzureData\windows\kubernetesfunc.ps1

    # Exit early if the script has been executed
    if (Test-Path -Path $CSEResultFilePath -PathType Leaf) {
        Write-Log "The script has been executed before, will exit without doing anything."
        return
    }
    # Install OpenSSH if SSH enabled
    $sshEnabled = [System.Convert]::ToBoolean("{{ WindowsSSHEnabled }}")

    if ( $sshEnabled ) {
        Write-Log "Install OpenSSH"
        Install-OpenSSH -SSHKeys $SSHKeys
    }

    Write-Log "Apply telemetry data setting"
    Set-TelemetrySetting -WindowsTelemetryGUID $global:WindowsTelemetryGUID

    Write-Log "Resize os drive if possible"
    Resize-OSDrive

    Write-Log "Initialize data disks"
    Initialize-DataDisks

    Write-Log "Create required data directories as needed"
    Initialize-DataDirectories

    Create-Directory -FullPath "c:\k"
    Write-Log "Remove `+"`"+`"NT AUTHORITY\Authenticated Users`+"`"+`" write permissions on files in c:\k"
    icacls.exe "c:\k" /inheritance:r
    icacls.exe "c:\k" /grant:r SYSTEM:`+"`"+`(OI`+"`"+`)`+"`"+`(CI`+"`"+`)`+"`"+`(F`+"`"+`)
    icacls.exe "c:\k" /grant:r BUILTIN\Administrators:`+"`"+`(OI`+"`"+`)`+"`"+`(CI`+"`"+`)`+"`"+`(F`+"`"+`)
    icacls.exe "c:\k" /grant:r BUILTIN\Users:`+"`"+`(OI`+"`"+`)`+"`"+`(CI`+"`"+`)`+"`"+`(RX`+"`"+`)
    Write-Log "c:\k permissions: "
    icacls.exe "c:\k"
    Get-ProvisioningScripts

    Write-KubeClusterConfig -MasterIP $MasterIP -KubeDnsServiceIp $KubeDnsServiceIp

    Write-Log "Download kubelet binaries and unzip"
    Get-KubePackage -KubeBinariesSASURL $global:KubeBinariesPackageSASURL

    # This overwrites the binaries that are downloaded from the custom packge with binaries.
    # The custom package has a few files that are necessary for future steps (nssm.exe)
    # this is a temporary work around to get the binaries until we depreciate
    # custom package and nssm.exe as defined in aks-engine#3851.
    if ($global:WindowsKubeBinariesURL){
        Write-Log "Overwriting kube node binaries from $global:WindowsKubeBinariesURL"
        Get-KubeBinaries -KubeBinariesURL $global:WindowsKubeBinariesURL
    }

    if ($useContainerD) {
        Write-Log "Installing ContainerD"
        $cniBinPath = $global:AzureCNIBinDir
        $cniConfigPath = $global:AzureCNIConfDir
        if ($global:NetworkPlugin -eq "kubenet") {
            $cniBinPath = $global:CNIPath
            $cniConfigPath = $global:CNIConfigPath
        }
        Install-Containerd -ContainerdUrl $global:ContainerdUrl -CNIBinDir $cniBinPath -CNIConfDir $cniConfigPath -KubeDir $global:KubeDir
    } else {
        Write-Log "Install docker"
        Install-Docker -DockerVersion $global:DockerVersion
        Set-DockerLogFileOptions
    }

    # For AKSClustomCloud, TargetEnvironment must be set to AzureStackCloud
    Write-Log "Write Azure cloud provider config"
    Write-AzureConfig `+"`"+`
        -KubeDir $global:KubeDir `+"`"+`
        -AADClientId $AADClientId `+"`"+`
        -AADClientSecret $([System.Text.Encoding]::ASCII.GetString([System.Convert]::FromBase64String($AADClientSecret))) `+"`"+`
        -TenantId $global:TenantId `+"`"+`
        -SubscriptionId $global:SubscriptionId `+"`"+`
        -ResourceGroup $global:ResourceGroup `+"`"+`
        -Location $Location `+"`"+`
        -VmType $global:VmType `+"`"+`
        -SubnetName $global:SubnetName `+"`"+`
        -SecurityGroupName $global:SecurityGroupName `+"`"+`
        -VNetName $global:VNetName `+"`"+`
        -RouteTableName $global:RouteTableName `+"`"+`
        -PrimaryAvailabilitySetName $global:PrimaryAvailabilitySetName `+"`"+`
        -PrimaryScaleSetName $global:PrimaryScaleSetName `+"`"+`
        -UseManagedIdentityExtension $global:UseManagedIdentityExtension `+"`"+`
        -UserAssignedClientID $UserAssignedClientID `+"`"+`
        -UseInstanceMetadata $global:UseInstanceMetadata `+"`"+`
        -LoadBalancerSku $global:LoadBalancerSku `+"`"+`
        -ExcludeMasterFromStandardLB $global:ExcludeMasterFromStandardLB `+"`"+`
        -TargetEnvironment {{if IsAKSCustomCloud}}"AzureStackCloud"{{else}}$TargetEnvironment{{end}} 

    # we borrow the logic of AzureStackCloud to achieve AKSCustomCloud. 
    # In case of AKSCustomCloud, customer cloud env will be loaded from azurestackcloud.json 
    {{if IsAKSCustomCloud}}
    $azureStackConfigFile = [io.path]::Combine($global:KubeDir, "azurestackcloud.json")
    $envJSON = "{{ GetBase64EncodedEnvironmentJSON }}"
    [io.file]::WriteAllBytes($azureStackConfigFile, [System.Convert]::FromBase64String($envJSON))

    Get-CACertificates
    {{end}}

    Write-Log "Write ca root"
    Write-CACert -CACertificate $global:CACertificate `+"`"+`
        -KubeDir $global:KubeDir

    if ($global:EnableCsiProxy) {
        New-CsiProxyService -CsiProxyPackageUrl $global:CsiProxyUrl -KubeDir $global:KubeDir
    }

    if ($global:TLSBootstrapToken) {
        Write-Log "Write TLS bootstrap kubeconfig"
        Write-BootstrapKubeConfig -CACertificate $global:CACertificate `+"`"+`
            -KubeDir $global:KubeDir `+"`"+`
            -MasterFQDNPrefix $MasterFQDNPrefix `+"`"+`
            -MasterIP $MasterIP `+"`"+`
            -TLSBootstrapToken $global:TLSBootstrapToken

        # NOTE: we need kubeconfig to setup calico even if TLS bootstrapping is enabled
        #       This kubeconfig will deleted after calico installation.
        # TODO(hbc): once TLS bootstrap is fully enabled, remove this if block
        Write-Log "Write temporary kube config"
    } else {
        Write-Log "Write kube config"
    }

    Write-KubeConfig -CACertificate $global:CACertificate `+"`"+`
        -KubeDir $global:KubeDir `+"`"+`
        -MasterFQDNPrefix $MasterFQDNPrefix `+"`"+`
        -MasterIP $MasterIP `+"`"+`
        -AgentKey $AgentKey `+"`"+`
        -AgentCertificate $global:AgentCertificate

    if ($global:EnableHostsConfigAgent) {
            Write-Log "Starting hosts config agent"
            New-HostsConfigService
        }

    Write-Log "Create the Pause Container kubletwin/pause"
    New-InfraContainer -KubeDir $global:KubeDir -ContainerRuntime $global:ContainerRuntime

    if (-not (Test-ContainerImageExists -Image "kubletwin/pause" -ContainerRuntime $global:ContainerRuntime)) {
        Write-Log "Could not find container with name kubletwin/pause"
        if ($useContainerD) {
            $o = ctr -n k8s.io image list
            Write-Log $o
        } else {
            $o = docker image list
            Write-Log $o
        }
        Set-ExitCode -ExitCode $global:WINDOWS_CSE_ERROR_PAUSE_IMAGE_NOT_EXIST -ErrorMessage "kubletwin/pause container does not exist!"
    }

    Write-Log "Configuring networking with NetworkPlugin:$global:NetworkPlugin"

    # Configure network policy.
    Get-HnsPsm1 -HNSModule $global:HNSModule
    Import-Module $global:HNSModule

    Write-Log "Installing Azure VNet plugins"
    Install-VnetPlugins -AzureCNIConfDir $global:AzureCNIConfDir `+"`"+`
        -AzureCNIBinDir $global:AzureCNIBinDir `+"`"+`
        -VNetCNIPluginsURL $global:VNetCNIPluginsURL

    Set-AzureCNIConfig -AzureCNIConfDir $global:AzureCNIConfDir `+"`"+`
        -KubeDnsSearchPath $global:KubeDnsSearchPath `+"`"+`
        -KubeClusterCIDR $global:KubeClusterCIDR `+"`"+`
        -KubeServiceCIDR $global:KubeServiceCIDR `+"`"+`
        -VNetCIDR $global:VNetCIDR `+"`"+`
        -IsDualStackEnabled $global:IsDualStackEnabled

    if ($TargetEnvironment -ieq "AzureStackCloud") {
        GenerateAzureStackCNIConfig `+"`"+`
            -TenantId $global:TenantId `+"`"+`
            -SubscriptionId $global:SubscriptionId `+"`"+`
            -ResourceGroup $global:ResourceGroup `+"`"+`
            -AADClientId $AADClientId `+"`"+`
            -KubeDir $global:KubeDir `+"`"+`
            -AADClientSecret $([System.Text.Encoding]::ASCII.GetString([System.Convert]::FromBase64String($AADClientSecret))) `+"`"+`
            -NetworkAPIVersion $NetworkAPIVersion `+"`"+`
            -AzureEnvironmentFilePath $([io.path]::Combine($global:KubeDir, "azurestackcloud.json")) `+"`"+`
            -IdentitySystem "{{ GetIdentitySystem }}"
    }

    New-ExternalHnsNetwork -IsDualStackEnabled $global:IsDualStackEnabled

    Install-KubernetesServices `+"`"+`
        -KubeDir $global:KubeDir `+"`"+`
        -ContainerRuntime $global:ContainerRuntime

    Get-LogCollectionScripts

    Write-Log "Disable Internet Explorer compat mode and set homepage"
    Set-Explorer

    Write-Log "Adjust pagefile size"
    Adjust-PageFileSize

    Write-Log "Start preProvisioning script"
    PREPROVISION_EXTENSION

    Write-Log "Update service failure actions"
    Update-ServiceFailureActions -ContainerRuntime $global:ContainerRuntime
    Adjust-DynamicPortRange
    Register-LogsCleanupScriptTask
    Register-NodeResetScriptTask
    Update-DefenderPreferences

    if ($windowsSecureTlsEnabled) {
        Write-Host "Enable secure TLS protocols"
        try {
            . C:\k\windowssecuretls.ps1
            Enable-SecureTls
        }
        catch {
            Set-ExitCode -ExitCode $global:WINDOWS_CSE_ERROR_ENABLE_SECURE_TLS -ErrorMessage $_
        }
    }

    Enable-FIPSMode -FipsEnabled $fipsEnabled
    if ($global:WindowsGmsaPackageUrl) {
        Write-Log "Start to install Windows gmsa package"
        Install-GmsaPlugin -GmsaPackageUrl $global:WindowsGmsaPackageUrl
    }

    Check-APIServerConnectivity -MasterIP $MasterIP

    if ($global:WindowsCalicoPackageURL) {
        Write-Log "Start calico installation"
        Start-InstallCalico -RootDir "c:\" -KubeServiceCIDR $global:KubeServiceCIDR -KubeDnsServiceIp $KubeDnsServiceIp
    }

    if (Test-Path $CacheDir)
    {
        Write-Log "Removing aks-engine bits cache directory"
        Remove-Item $CacheDir -Recurse -Force
    }

    if ($global:TLSBootstrapToken) {
        Write-Log "Removing temporary kube config"
        $kubeConfigFile = [io.path]::Combine($KubeDir, "config")
        Remove-Item $kubeConfigFile
    }

    # Postpone restart-computer so we can generate CSE response before restarting computer
    Write-Log "Setup Complete, reboot computer"
    Postpone-RestartComputer
}
catch
{
    # Set-ExitCode will exit with the specified ExitCode immediately and not be caught by this catch block
    # Ideally all exceptions will be handled and no exception will be thrown.
    Set-ExitCode -ExitCode $global:WINDOWS_CSE_ERROR_UNKNOWN -ErrorMessage $_
}
finally
{
    # Generate CSE result so it can be returned as the CSE response in csecmd.ps1
    $ExecutionDuration=$(New-Timespan -Start $StartTime -End $(Get-Date))
    Write-Log "CSE ExecutionDuration: $ExecutionDuration"

    # Windows CSE does not return any error message so we cannot generate below content as the response
    # $JsonString = "ExitCode: `+"`"+`"{0}`+"`"+`", Output: `+"`"+`"{1}`+"`"+`", Error: `+"`"+`"{2}`+"`"+`", ExecDuration: `+"`"+`"{3}`+"`"+`"" -f $global:ExitCode, "", $global:ErrorMessage, $ExecutionDuration.TotalSeconds
    Write-Log "Generate CSE result to $CSEResultFilePath : $global:ExitCode"
    echo $global:ExitCode | Out-File -FilePath $CSEResultFilePath -Encoding utf8
}

`)

func windowsKuberneteswindowssetupPs1Bytes() ([]byte, error) {
	return _windowsKuberneteswindowssetupPs1, nil
}

func windowsKuberneteswindowssetupPs1() (*asset, error) {
	bytes, err := windowsKuberneteswindowssetupPs1Bytes()
	if err != nil {
		return nil, err
	}

	info := bindataFileInfo{name: "windows/kuberneteswindowssetup.ps1", size: 0, mode: os.FileMode(0), modTime: time.Unix(0, 0)}
	a := &asset{bytes: bytes, info: info}
	return a, nil
}

var _windowsWindowscsehelperPs1 = []byte(`# This script is used to define basic util functions
# It is better to define functions in the scripts under staging/cse/windows.

# Define all exit codes in Windows CSE
$global:WINDOWS_CSE_ERROR_UNKNOWN=1 # For unexpected error caught by the catch block in kuberneteswindowssetup.ps1
$global:WINDOWS_CSE_ERROR_DOWNLOAD_FILE_WITH_RETRY=2
$global:WINDOWS_CSE_ERROR_INVOKE_EXECUTABLE=3
$global:WINDOWS_CSE_ERROR_FILE_NOT_EXIST=4
$global:WINDOWS_CSE_ERROR_CHECK_API_SERVER_CONNECTIVITY=5
$global:WINDOWS_CSE_ERROR_PAUSE_IMAGE_NOT_EXIST=6
$global:WINDOWS_CSE_ERROR_GET_SUBNET_PREFIX=7
$global:WINDOWS_CSE_ERROR_GENERATE_TOKEN_FOR_ARM=8
$global:WINDOWS_CSE_ERROR_NETWORK_INTERFACES_NOT_EXIST=9
$global:WINDOWS_CSE_ERROR_NETWORK_ADAPTER_NOT_EXIST=10
$global:WINDOWS_CSE_ERROR_MANAGEMENT_IP_NOT_EXIST=11
$global:WINDOWS_CSE_ERROR_CALICO_SERVICE_ACCOUNT_NOT_EXIST=12
$global:WINDOWS_CSE_ERROR_CONTAINERD_NOT_INSTALLED=13
$global:WINDOWS_CSE_ERROR_CONTAINERD_NOT_RUNNING=14
$global:WINDOWS_CSE_ERROR_OPENSSH_NOT_INSTALLED=15
$global:WINDOWS_CSE_ERROR_OPENSSH_FIREWALL_NOT_CONFIGURED=16
$global:WINDOWS_CSE_ERROR_INVALID_PARAMETER_IN_AZURE_CONFIG=17
$global:WINDOWS_CSE_ERROR_NO_DOCKER_TO_BUILD_PAUSE_CONTAINER=18
$global:WINDOWS_CSE_ERROR_GET_CA_CERTIFICATES=19
$global:WINDOWS_CSE_ERROR_DOWNLOAD_CA_CERTIFICATES=20
$global:WINDOWS_CSE_ERROR_EMPTY_CA_CERTIFICATES=21
$global:WINDOWS_CSE_ERROR_ENABLE_SECURE_TLS=22
$global:WINDOWS_CSE_ERROR_GMSA_EXPAND_ARCHIVE=23
$global:WINDOWS_CSE_ERROR_GMSA_ENABLE_POWERSHELL_PRIVILEGE=24
$global:WINDOWS_CSE_ERROR_GMSA_SET_REGISTRY_PERMISSION=25
$global:WINDOWS_CSE_ERROR_GMSA_SET_REGISTRY_VALUES=26
$global:WINDOWS_CSE_ERROR_GMSA_IMPORT_CCGEVENTS=27
$global:WINDOWS_CSE_ERROR_GMSA_IMPORT_CCGAKVPPLUGINEVENTS=28
$global:WINDOWS_CSE_ERROR_NOT_FOUND_MANAGEMENT_IP=29

# This filter removes null characters (\0) which are captured in nssm.exe output when logged through powershell
filter RemoveNulls { $_ -replace '\0', '' }

filter Timestamp { "$(Get-Date -Format o): $_" }

function Write-Log($message) {
    $msg = $message | Timestamp
    Write-Output $msg
}

function DownloadFileOverHttp {
    Param(
        [Parameter(Mandatory = $true)][string]
        $Url,
        [Parameter(Mandatory = $true)][string]
        $DestinationPath
    )

    # First check to see if a file with the same name is already cached on the VHD
    $fileName = [IO.Path]::GetFileName($Url)

    $search = @()
    if (Test-Path $global:CacheDir) {
        $search = [IO.Directory]::GetFiles($global:CacheDir, $fileName, [IO.SearchOption]::AllDirectories)
    }

    if ($search.Count -ne 0) {
        Write-Log "Using cached version of $fileName - Copying file from $($search[0]) to $DestinationPath"
        Copy-Item -Path $search[0] -Destination $DestinationPath -Force
    }
    else {
        $secureProtocols = @()
        $insecureProtocols = @([System.Net.SecurityProtocolType]::SystemDefault, [System.Net.SecurityProtocolType]::Ssl3)

        foreach ($protocol in [System.Enum]::GetValues([System.Net.SecurityProtocolType])) {
            if ($insecureProtocols -notcontains $protocol) {
                $secureProtocols += $protocol
            }
        }
        [System.Net.ServicePointManager]::SecurityProtocol = $secureProtocols

        $oldProgressPreference = $ProgressPreference
        $ProgressPreference = 'SilentlyContinue'

        $downloadTimer = [System.Diagnostics.Stopwatch]::StartNew()
        try {
            $args = @{Uri=$Url; Method="Get"; OutFile=$DestinationPath}
            Retry-Command -Command "Invoke-RestMethod" -Args $args -Retries 5 -RetryDelaySeconds 10
        } catch {
            Set-ExitCode -ExitCode $global:WINDOWS_CSE_ERROR_DOWNLOAD_FILE_WITH_RETRY -ErrorMessage "Failed in downloading $Url. Error: $_"
        }
        $downloadTimer.Stop()

        if ($global:AppInsightsClient -ne $null) {
            $event = New-Object "Microsoft.ApplicationInsights.DataContracts.EventTelemetry"
            $event.Name = "FileDownload"
            $event.Properties["FileName"] = $fileName
            $event.Metrics["DurationMs"] = $downloadTimer.ElapsedMilliseconds
            $global:AppInsightsClient.TrackEvent($event)
        }

        $ProgressPreference = $oldProgressPreference
        Write-Log "Downloaded file $Url to $DestinationPath"
    }
}

function Set-ExitCode
{
    Param(
        [Parameter(Mandatory=$true)][int]
        $ExitCode,
        [Parameter(Mandatory=$true)][string]
        $ErrorMessage
    )
    Write-Log "Set ExitCode to $ExitCode and exit. Error: $ErrorMessage"
    $global:ExitCode=$ExitCode
    $global:ErrorMessage=$ErrorMessage
    exit $ExitCode
}

function Postpone-RestartComputer
{
    Write-Log "Creating an one-time task to restart the VM"
    $action = New-ScheduledTaskAction -Execute "powershell.exe" -Argument " -Command `+"`"+`"Restart-Computer -Force`+"`"+`""
    $principal = New-ScheduledTaskPrincipal -UserId SYSTEM -LogonType ServiceAccount -RunLevel Highest
    # trigger this task once
    $trigger = New-JobTrigger -At  (Get-Date).AddSeconds(15).DateTime -Once
    $definition = New-ScheduledTask -Action $action -Principal $principal -Trigger $trigger -Description "Restart computer after provisioning the VM"
    Register-ScheduledTask -TaskName "restart-computer" -InputObject $definition
    Write-Log "Created an one-time task to restart the VM"
}

function Create-Directory
{
    Param(
        [Parameter(Mandatory=$true)][string]
        $FullPath,
        [Parameter(Mandatory=$false)][string]
        $DirectoryUsage = "general purpose"
    )
    
    if (-Not (Test-Path $FullPath)) {
        Write-Log "Create directory $FullPath for $DirectoryUsage"
        New-Item -ItemType Directory -Path $FullPath > $null
    } else {
        Write-Log "Directory $FullPath for $DirectoryUsage exists"
    }
}

# https://stackoverflow.com/a/34559554/697126
function New-TemporaryDirectory {
    $parent = [System.IO.Path]::GetTempPath()
    [string] $name = [System.Guid]::NewGuid()
    New-Item -ItemType Directory -Path (Join-Path $parent $name)
}

function Retry-Command {
    Param(
        [Parameter(Mandatory = $true)][ValidateNotNullOrEmpty()][string]
        $Command,
        [Parameter(Mandatory = $true)][ValidateNotNullOrEmpty()][hashtable]
        $Args,
        [Parameter(Mandatory = $true)][ValidateNotNullOrEmpty()][int]
        $Retries,
        [Parameter(Mandatory = $true)][ValidateNotNullOrEmpty()][int]
        $RetryDelaySeconds
    )

    for ($i = 0; ; ) {
        try {
            # Do not log Args since Args may contain sensitive data
            Write-Log "Retry $i : $command"
            return & $Command @Args
        }
        catch {
            $i++
            if ($i -ge $Retries) {
                throw $_
            }
            Start-Sleep $RetryDelaySeconds
        }
    }
}

function Invoke-Executable {
    Param(
        [string]
        $Executable,
        [string[]]
        $ArgList,
        [int[]]
        $AllowedExitCodes = @(0),
        [int]
        $Retries = 1,
        [int]
        $RetryDelaySeconds = 1
    )

    for ($i = 0; $i -lt $Retries; $i++) {
        Write-Log "Running $Executable $ArgList ..."
        & $Executable $ArgList
        if ($LASTEXITCODE -notin $AllowedExitCodes) {
            Write-Log "$Executable returned unsuccessfully with exit code $LASTEXITCODE"
            Start-Sleep -Seconds $RetryDelaySeconds
            continue
        }
        else {
            Write-Log "$Executable returned successfully"
            return
        }
    }

    Set-ExitCode -ExitCode $global:WINDOWS_CSE_ERROR_INVOKE_EXECUTABLE -ErrorMessage "Exhausted retries for $Executable $ArgList"
}

function Assert-FileExists {
    Param(
        [Parameter(Mandatory = $true, Position = 0)][string]
        $Filename
    )

    if (-Not (Test-Path $Filename)) {
        Set-ExitCode -ExitCode $global:WINDOWS_CSE_ERROR_FILE_NOT_EXIST -ErrorMessage "$Filename does not exist"
    }
}
`)

func windowsWindowscsehelperPs1Bytes() ([]byte, error) {
	return _windowsWindowscsehelperPs1, nil
}

func windowsWindowscsehelperPs1() (*asset, error) {
	bytes, err := windowsWindowscsehelperPs1Bytes()
	if err != nil {
		return nil, err
	}

	info := bindataFileInfo{name: "windows/windowscsehelper.ps1", size: 0, mode: os.FileMode(0), modTime: time.Unix(0, 0)}
	a := &asset{bytes: bytes, info: info}
	return a, nil
}

// Asset loads and returns the asset for the given name.
// It returns an error if the asset could not be found or
// could not be loaded.
func Asset(name string) ([]byte, error) {
	cannonicalName := strings.Replace(name, "\\", "/", -1)
	if f, ok := _bindata[cannonicalName]; ok {
		a, err := f()
		if err != nil {
			return nil, fmt.Errorf("Asset %s can't read by error: %v", name, err)
		}
		return a.bytes, nil
	}
	return nil, fmt.Errorf("Asset %s not found", name)
}

// MustAsset is like Asset but panics when Asset would return an error.
// It simplifies safe initialization of global variables.
func MustAsset(name string) []byte {
	a, err := Asset(name)
	if err != nil {
		panic("asset: Asset(" + name + "): " + err.Error())
	}

	return a
}

// AssetInfo loads and returns the asset info for the given name.
// It returns an error if the asset could not be found or
// could not be loaded.
func AssetInfo(name string) (os.FileInfo, error) {
	cannonicalName := strings.Replace(name, "\\", "/", -1)
	if f, ok := _bindata[cannonicalName]; ok {
		a, err := f()
		if err != nil {
			return nil, fmt.Errorf("AssetInfo %s can't read by error: %v", name, err)
		}
		return a.info, nil
	}
	return nil, fmt.Errorf("AssetInfo %s not found", name)
}

// AssetNames returns the names of the assets.
func AssetNames() []string {
	names := make([]string, 0, len(_bindata))
	for name := range _bindata {
		names = append(names, name)
	}
	return names
}

// _bindata is a table, holding each asset generator, mapped to its name.
var _bindata = map[string]func() (*asset, error){
	"linux/cloud-init/artifacts/10-bindmount.conf":                         linuxCloudInitArtifacts10BindmountConf,
	"linux/cloud-init/artifacts/10-componentconfig.conf":                   linuxCloudInitArtifacts10ComponentconfigConf,
	"linux/cloud-init/artifacts/10-containerd.conf":                        linuxCloudInitArtifacts10ContainerdConf,
	"linux/cloud-init/artifacts/10-httpproxy.conf":                         linuxCloudInitArtifacts10HttpproxyConf,
	"linux/cloud-init/artifacts/10-tlsbootstrap.conf":                      linuxCloudInitArtifacts10TlsbootstrapConf,
	"linux/cloud-init/artifacts/apt-preferences":                           linuxCloudInitArtifactsAptPreferences,
	"linux/cloud-init/artifacts/bind-mount.service":                        linuxCloudInitArtifactsBindMountService,
	"linux/cloud-init/artifacts/bind-mount.sh":                             linuxCloudInitArtifactsBindMountSh,
	"linux/cloud-init/artifacts/cis.sh":                                    linuxCloudInitArtifactsCisSh,
	"linux/cloud-init/artifacts/containerd-monitor.service":                linuxCloudInitArtifactsContainerdMonitorService,
	"linux/cloud-init/artifacts/containerd-monitor.timer":                  linuxCloudInitArtifactsContainerdMonitorTimer,
	"linux/cloud-init/artifacts/cse_cmd.sh":                                linuxCloudInitArtifactsCse_cmdSh,
	"linux/cloud-init/artifacts/cse_config.sh":                             linuxCloudInitArtifactsCse_configSh,
	"linux/cloud-init/artifacts/cse_helpers.sh":                            linuxCloudInitArtifactsCse_helpersSh,
	"linux/cloud-init/artifacts/cse_install.sh":                            linuxCloudInitArtifactsCse_installSh,
	"linux/cloud-init/artifacts/cse_main.sh":                               linuxCloudInitArtifactsCse_mainSh,
	"linux/cloud-init/artifacts/cse_start.sh":                              linuxCloudInitArtifactsCse_startSh,
	"linux/cloud-init/artifacts/dhcpv6.service":                            linuxCloudInitArtifactsDhcpv6Service,
	"linux/cloud-init/artifacts/docker-monitor.service":                    linuxCloudInitArtifactsDockerMonitorService,
	"linux/cloud-init/artifacts/docker-monitor.timer":                      linuxCloudInitArtifactsDockerMonitorTimer,
	"linux/cloud-init/artifacts/docker_clear_mount_propagation_flags.conf": linuxCloudInitArtifactsDocker_clear_mount_propagation_flagsConf,
	"linux/cloud-init/artifacts/enable-dhcpv6.sh":                          linuxCloudInitArtifactsEnableDhcpv6Sh,
	"linux/cloud-init/artifacts/ensure-no-dup.service":                     linuxCloudInitArtifactsEnsureNoDupService,
	"linux/cloud-init/artifacts/ensure-no-dup.sh":                          linuxCloudInitArtifactsEnsureNoDupSh,
	"linux/cloud-init/artifacts/etc-issue":                                 linuxCloudInitArtifactsEtcIssue,
	"linux/cloud-init/artifacts/etc-issue.net":                             linuxCloudInitArtifactsEtcIssueNet,
	"linux/cloud-init/artifacts/health-monitor.sh":                         linuxCloudInitArtifactsHealthMonitorSh,
	"linux/cloud-init/artifacts/init-aks-custom-cloud-mariner.sh":          linuxCloudInitArtifactsInitAksCustomCloudMarinerSh,
	"linux/cloud-init/artifacts/init-aks-custom-cloud.sh":                  linuxCloudInitArtifactsInitAksCustomCloudSh,
	"linux/cloud-init/artifacts/kms.service":                               linuxCloudInitArtifactsKmsService,
	"linux/cloud-init/artifacts/krustlet.service":                          linuxCloudInitArtifactsKrustletService,
	"linux/cloud-init/artifacts/kubelet-monitor.service":                   linuxCloudInitArtifactsKubeletMonitorService,
	"linux/cloud-init/artifacts/kubelet-monitor.timer":                     linuxCloudInitArtifactsKubeletMonitorTimer,
	"linux/cloud-init/artifacts/kubelet.service":                           linuxCloudInitArtifactsKubeletService,
	"linux/cloud-init/artifacts/mariner/cse_helpers_mariner.sh":            linuxCloudInitArtifactsMarinerCse_helpers_marinerSh,
	"linux/cloud-init/artifacts/mariner/cse_install_mariner.sh":            linuxCloudInitArtifactsMarinerCse_install_marinerSh,
	"linux/cloud-init/artifacts/mig-partition.service":                     linuxCloudInitArtifactsMigPartitionService,
	"linux/cloud-init/artifacts/mig-partition.sh":                          linuxCloudInitArtifactsMigPartitionSh,
	"linux/cloud-init/artifacts/modprobe-CIS.conf":                         linuxCloudInitArtifactsModprobeCisConf,
	"linux/cloud-init/artifacts/nvidia-device-plugin.service":              linuxCloudInitArtifactsNvidiaDevicePluginService,
	"linux/cloud-init/artifacts/nvidia-docker-daemon.json":                 linuxCloudInitArtifactsNvidiaDockerDaemonJson,
	"linux/cloud-init/artifacts/nvidia-modprobe.service":                   linuxCloudInitArtifactsNvidiaModprobeService,
	"linux/cloud-init/artifacts/pam-d-common-auth":                         linuxCloudInitArtifactsPamDCommonAuth,
	"linux/cloud-init/artifacts/pam-d-common-password":                     linuxCloudInitArtifactsPamDCommonPassword,
	"linux/cloud-init/artifacts/pam-d-su":                                  linuxCloudInitArtifactsPamDSu,
	"linux/cloud-init/artifacts/profile-d-cis.sh":                          linuxCloudInitArtifactsProfileDCisSh,
	"linux/cloud-init/artifacts/pwquality-CIS.conf":                        linuxCloudInitArtifactsPwqualityCisConf,
	"linux/cloud-init/artifacts/reconcile-private-hosts.service":           linuxCloudInitArtifactsReconcilePrivateHostsService,
	"linux/cloud-init/artifacts/reconcile-private-hosts.sh":                linuxCloudInitArtifactsReconcilePrivateHostsSh,
	"linux/cloud-init/artifacts/rsyslog-d-60-CIS.conf":                     linuxCloudInitArtifactsRsyslogD60CisConf,
	"linux/cloud-init/artifacts/setup-custom-search-domains.sh":            linuxCloudInitArtifactsSetupCustomSearchDomainsSh,
	"linux/cloud-init/artifacts/sshd_config":                               linuxCloudInitArtifactsSshd_config,
	"linux/cloud-init/artifacts/sshd_config_1604":                          linuxCloudInitArtifactsSshd_config_1604,
	"linux/cloud-init/artifacts/sshd_config_1804_fips":                     linuxCloudInitArtifactsSshd_config_1804_fips,
	"linux/cloud-init/artifacts/sysctl-d-60-CIS.conf":                      linuxCloudInitArtifactsSysctlD60CisConf,
	"linux/cloud-init/artifacts/ubuntu/cse_helpers_ubuntu.sh":              linuxCloudInitArtifactsUbuntuCse_helpers_ubuntuSh,
	"linux/cloud-init/artifacts/ubuntu/cse_install_ubuntu.sh":              linuxCloudInitArtifactsUbuntuCse_install_ubuntuSh,
	"linux/cloud-init/nodecustomdata.yml":                                  linuxCloudInitNodecustomdataYml,
	"windows/csecmd.ps1":                                                   windowsCsecmdPs1,
	"windows/kuberneteswindowssetup.ps1":                                   windowsKuberneteswindowssetupPs1,
	"windows/windowscsehelper.ps1":                                         windowsWindowscsehelperPs1,
}

// AssetDir returns the file names below a certain
// directory embedded in the file by go-bindata.
// For example if you run go-bindata on data/... and data contains the
// following hierarchy:
//     data/
//       foo.txt
//       img/
//         a.png
//         b.png
// then AssetDir("data") would return []string{"foo.txt", "img"}
// AssetDir("data/img") would return []string{"a.png", "b.png"}
// AssetDir("foo.txt") and AssetDir("notexist") would return an error
// AssetDir("") will return []string{"data"}.
func AssetDir(name string) ([]string, error) {
	node := _bintree
	if len(name) != 0 {
		cannonicalName := strings.Replace(name, "\\", "/", -1)
		pathList := strings.Split(cannonicalName, "/")
		for _, p := range pathList {
			node = node.Children[p]
			if node == nil {
				return nil, fmt.Errorf("Asset %s not found", name)
			}
		}
	}
	if node.Func != nil {
		return nil, fmt.Errorf("Asset %s not found", name)
	}
	rv := make([]string, 0, len(node.Children))
	for childName := range node.Children {
		rv = append(rv, childName)
	}
	return rv, nil
}

type bintree struct {
	Func     func() (*asset, error)
	Children map[string]*bintree
}

var _bintree = &bintree{nil, map[string]*bintree{
	"linux": &bintree{nil, map[string]*bintree{
		"cloud-init": &bintree{nil, map[string]*bintree{
			"artifacts": &bintree{nil, map[string]*bintree{
				"10-bindmount.conf":                         &bintree{linuxCloudInitArtifacts10BindmountConf, map[string]*bintree{}},
				"10-componentconfig.conf":                   &bintree{linuxCloudInitArtifacts10ComponentconfigConf, map[string]*bintree{}},
				"10-containerd.conf":                        &bintree{linuxCloudInitArtifacts10ContainerdConf, map[string]*bintree{}},
				"10-httpproxy.conf":                         &bintree{linuxCloudInitArtifacts10HttpproxyConf, map[string]*bintree{}},
				"10-tlsbootstrap.conf":                      &bintree{linuxCloudInitArtifacts10TlsbootstrapConf, map[string]*bintree{}},
				"apt-preferences":                           &bintree{linuxCloudInitArtifactsAptPreferences, map[string]*bintree{}},
				"bind-mount.service":                        &bintree{linuxCloudInitArtifactsBindMountService, map[string]*bintree{}},
				"bind-mount.sh":                             &bintree{linuxCloudInitArtifactsBindMountSh, map[string]*bintree{}},
				"cis.sh":                                    &bintree{linuxCloudInitArtifactsCisSh, map[string]*bintree{}},
				"containerd-monitor.service":                &bintree{linuxCloudInitArtifactsContainerdMonitorService, map[string]*bintree{}},
				"containerd-monitor.timer":                  &bintree{linuxCloudInitArtifactsContainerdMonitorTimer, map[string]*bintree{}},
				"cse_cmd.sh":                                &bintree{linuxCloudInitArtifactsCse_cmdSh, map[string]*bintree{}},
				"cse_config.sh":                             &bintree{linuxCloudInitArtifactsCse_configSh, map[string]*bintree{}},
				"cse_helpers.sh":                            &bintree{linuxCloudInitArtifactsCse_helpersSh, map[string]*bintree{}},
				"cse_install.sh":                            &bintree{linuxCloudInitArtifactsCse_installSh, map[string]*bintree{}},
				"cse_main.sh":                               &bintree{linuxCloudInitArtifactsCse_mainSh, map[string]*bintree{}},
				"cse_start.sh":                              &bintree{linuxCloudInitArtifactsCse_startSh, map[string]*bintree{}},
				"dhcpv6.service":                            &bintree{linuxCloudInitArtifactsDhcpv6Service, map[string]*bintree{}},
				"docker-monitor.service":                    &bintree{linuxCloudInitArtifactsDockerMonitorService, map[string]*bintree{}},
				"docker-monitor.timer":                      &bintree{linuxCloudInitArtifactsDockerMonitorTimer, map[string]*bintree{}},
				"docker_clear_mount_propagation_flags.conf": &bintree{linuxCloudInitArtifactsDocker_clear_mount_propagation_flagsConf, map[string]*bintree{}},
				"enable-dhcpv6.sh":                          &bintree{linuxCloudInitArtifactsEnableDhcpv6Sh, map[string]*bintree{}},
				"ensure-no-dup.service":                     &bintree{linuxCloudInitArtifactsEnsureNoDupService, map[string]*bintree{}},
				"ensure-no-dup.sh":                          &bintree{linuxCloudInitArtifactsEnsureNoDupSh, map[string]*bintree{}},
				"etc-issue":                                 &bintree{linuxCloudInitArtifactsEtcIssue, map[string]*bintree{}},
				"etc-issue.net":                             &bintree{linuxCloudInitArtifactsEtcIssueNet, map[string]*bintree{}},
				"health-monitor.sh":                         &bintree{linuxCloudInitArtifactsHealthMonitorSh, map[string]*bintree{}},
				"init-aks-custom-cloud-mariner.sh":          &bintree{linuxCloudInitArtifactsInitAksCustomCloudMarinerSh, map[string]*bintree{}},
				"init-aks-custom-cloud.sh":                  &bintree{linuxCloudInitArtifactsInitAksCustomCloudSh, map[string]*bintree{}},
				"kms.service":                               &bintree{linuxCloudInitArtifactsKmsService, map[string]*bintree{}},
				"krustlet.service":                          &bintree{linuxCloudInitArtifactsKrustletService, map[string]*bintree{}},
				"kubelet-monitor.service":                   &bintree{linuxCloudInitArtifactsKubeletMonitorService, map[string]*bintree{}},
				"kubelet-monitor.timer":                     &bintree{linuxCloudInitArtifactsKubeletMonitorTimer, map[string]*bintree{}},
				"kubelet.service":                           &bintree{linuxCloudInitArtifactsKubeletService, map[string]*bintree{}},
				"mariner": &bintree{nil, map[string]*bintree{
					"cse_helpers_mariner.sh": &bintree{linuxCloudInitArtifactsMarinerCse_helpers_marinerSh, map[string]*bintree{}},
					"cse_install_mariner.sh": &bintree{linuxCloudInitArtifactsMarinerCse_install_marinerSh, map[string]*bintree{}},
				}},
				"mig-partition.service":           &bintree{linuxCloudInitArtifactsMigPartitionService, map[string]*bintree{}},
				"mig-partition.sh":                &bintree{linuxCloudInitArtifactsMigPartitionSh, map[string]*bintree{}},
				"modprobe-CIS.conf":               &bintree{linuxCloudInitArtifactsModprobeCisConf, map[string]*bintree{}},
				"nvidia-device-plugin.service":    &bintree{linuxCloudInitArtifactsNvidiaDevicePluginService, map[string]*bintree{}},
				"nvidia-docker-daemon.json":       &bintree{linuxCloudInitArtifactsNvidiaDockerDaemonJson, map[string]*bintree{}},
				"nvidia-modprobe.service":         &bintree{linuxCloudInitArtifactsNvidiaModprobeService, map[string]*bintree{}},
				"pam-d-common-auth":               &bintree{linuxCloudInitArtifactsPamDCommonAuth, map[string]*bintree{}},
				"pam-d-common-password":           &bintree{linuxCloudInitArtifactsPamDCommonPassword, map[string]*bintree{}},
				"pam-d-su":                        &bintree{linuxCloudInitArtifactsPamDSu, map[string]*bintree{}},
				"profile-d-cis.sh":                &bintree{linuxCloudInitArtifactsProfileDCisSh, map[string]*bintree{}},
				"pwquality-CIS.conf":              &bintree{linuxCloudInitArtifactsPwqualityCisConf, map[string]*bintree{}},
				"reconcile-private-hosts.service": &bintree{linuxCloudInitArtifactsReconcilePrivateHostsService, map[string]*bintree{}},
				"reconcile-private-hosts.sh":      &bintree{linuxCloudInitArtifactsReconcilePrivateHostsSh, map[string]*bintree{}},
				"rsyslog-d-60-CIS.conf":           &bintree{linuxCloudInitArtifactsRsyslogD60CisConf, map[string]*bintree{}},
				"setup-custom-search-domains.sh":  &bintree{linuxCloudInitArtifactsSetupCustomSearchDomainsSh, map[string]*bintree{}},
				"sshd_config":                     &bintree{linuxCloudInitArtifactsSshd_config, map[string]*bintree{}},
				"sshd_config_1604":                &bintree{linuxCloudInitArtifactsSshd_config_1604, map[string]*bintree{}},
				"sshd_config_1804_fips":           &bintree{linuxCloudInitArtifactsSshd_config_1804_fips, map[string]*bintree{}},
				"sysctl-d-60-CIS.conf":            &bintree{linuxCloudInitArtifactsSysctlD60CisConf, map[string]*bintree{}},
				"ubuntu": &bintree{nil, map[string]*bintree{
					"cse_helpers_ubuntu.sh": &bintree{linuxCloudInitArtifactsUbuntuCse_helpers_ubuntuSh, map[string]*bintree{}},
					"cse_install_ubuntu.sh": &bintree{linuxCloudInitArtifactsUbuntuCse_install_ubuntuSh, map[string]*bintree{}},
				}},
			}},
			"nodecustomdata.yml": &bintree{linuxCloudInitNodecustomdataYml, map[string]*bintree{}},
		}},
	}},
	"windows": &bintree{nil, map[string]*bintree{
		"csecmd.ps1":                 &bintree{windowsCsecmdPs1, map[string]*bintree{}},
		"kuberneteswindowssetup.ps1": &bintree{windowsKuberneteswindowssetupPs1, map[string]*bintree{}},
		"windowscsehelper.ps1":       &bintree{windowsWindowscsehelperPs1, map[string]*bintree{}},
	}},
}}

// RestoreAsset restores an asset under the given directory
func RestoreAsset(dir, name string) error {
	data, err := Asset(name)
	if err != nil {
		return err
	}
	info, err := AssetInfo(name)
	if err != nil {
		return err
	}
	err = os.MkdirAll(_filePath(dir, filepath.Dir(name)), os.FileMode(0755))
	if err != nil {
		return err
	}
	err = ioutil.WriteFile(_filePath(dir, name), data, info.Mode())
	if err != nil {
		return err
	}
	err = os.Chtimes(_filePath(dir, name), info.ModTime(), info.ModTime())
	if err != nil {
		return err
	}
	return nil
}

// RestoreAssets restores an asset under the given directory recursively
func RestoreAssets(dir, name string) error {
	children, err := AssetDir(name)
	// File
	if err != nil {
		return RestoreAsset(dir, name)
	}
	// Dir
	for _, child := range children {
		err = RestoreAssets(dir, filepath.Join(name, child))
		if err != nil {
			return err
		}
	}
	return nil
}

func _filePath(dir, name string) string {
	cannonicalName := strings.Replace(name, "\\", "/", -1)
	return filepath.Join(append([]string{dir}, strings.Split(cannonicalName, "/")...)...)
}<|MERGE_RESOLUTION|>--- conflicted
+++ resolved
@@ -71,6 +71,7 @@
 	"strings"
 	"time"
 )
+
 type asset struct {
 	bytes []byte
 	info  os.FileInfo
@@ -1914,7 +1915,7 @@
 # If it is a MIG Node, enable mig-partition systemd service to create MIG instances
 if [[ "${MIG_NODE}" == "true" ]]; then
     REBOOTREQUIRED=true
-    STATUS=`+"`"+`systemctl is-active nvidia-fabricmanager`+"`"+`
+    STATUS=` + "`" + `systemctl is-active nvidia-fabricmanager` + "`" + `
     if [ ${STATUS} = 'active' ]; then
         echo "Fabric Manager service is running, no need to install."
     else
@@ -3247,7 +3248,7 @@
 # The "sha512" option enables salted SHA512 passwords.  Without this option,
 # the default is Unix crypt.  Prior releases used the option "md5".
 #
-# The "obscure" option replaces the old `+"`"+`OBSCURE_CHECKS_ENAB' option in
+# The "obscure" option replaces the old ` + "`" + `OBSCURE_CHECKS_ENAB' option in
 # login.defs.
 #
 # See the pam_unix manpage for other options.
@@ -3291,19 +3292,19 @@
 }
 
 var _linuxCloudInitArtifactsPamDSu = []byte(`#
-# The PAM configuration file for the Shadow `+"`"+`su' service
+# The PAM configuration file for the Shadow ` + "`" + `su' service
 #
 
 # This allows root to su without passwords (normal operation)
 auth       sufficient pam_rootok.so
 
 # Uncomment this to force users to be a member of group root
-# before they can use `+"`"+`su'. You can also add "group=foo"
+# before they can use ` + "`" + `su'. You can also add "group=foo"
 # to the end of this line if you want to use a group other
 # than the default "root" (but this may have side effect of
 # denying "root" user, unless she's a member of "foo" or explicitly
 # permitted earlier by e.g. "sufficient pam_rootok.so").
-# (Replaces the `+"`"+`SU_WHEEL_ONLY' option from login.defs)
+# (Replaces the ` + "`" + `SU_WHEEL_ONLY' option from login.defs)
 
 # 5.6 Ensure access to the su command is restricted
 auth required pam_wheel.so use_uid
@@ -3318,7 +3319,7 @@
 
 # Uncomment and edit /etc/security/time.conf if you need to set
 # time restrainst on su usage.
-# (Replaces the `+"`"+`PORTTIME_CHECKS_ENAB' option from login.defs
+# (Replaces the ` + "`" + `PORTTIME_CHECKS_ENAB' option from login.defs
 # as well as /etc/porttime)
 # account    requisite  pam_time.so
 
@@ -4117,7 +4118,6 @@
     if [ "${OSVERSION}" == "16.04" ]; then
         BLOBFUSE_VERSION="1.3.7"
     fi
-<<<<<<< HEAD
 
     if [[ $(isARM64) != 1 ]]; then
       # no blobfuse package in arm64 ubuntu repo
@@ -4130,9 +4130,6 @@
     fi
 
     for apt_package in apache2-utils apt-transport-https ca-certificates ceph-common cgroup-lite cifs-utils conntrack cracklib-runtime ebtables ethtool fuse git glusterfs-client htop iftop init-system-helpers iotop iproute2 ipset iptables jq libpam-pwquality libpwquality-tools mount nfs-common pigz socat sysfsutils sysstat traceroute util-linux xz-utils netcat dnsutils zip; do
-=======
-    for apt_package in apache2-utils apt-transport-https blobfuse=${BLOBFUSE_VERSION} ca-certificates ceph-common cgroup-lite cifs-utils conntrack cracklib-runtime ebtables ethtool fuse git glusterfs-client htop iftop init-system-helpers iotop iproute2 ipset iptables jq libpam-pwquality libpwquality-tools mount nfs-common pigz socat sysfsutils sysstat traceroute util-linux xz-utils netcat dnsutils zip rng-tools; do
->>>>>>> 4f16dff8
       if ! apt_get_install 30 1 600 $apt_package; then
         journalctl --no-pager -u $apt_package
         exit $ERR_APT_INSTALL_TIMEOUT
@@ -4824,8 +4821,8 @@
             "hairpinMode": false,
             "ipam": {
                 "type": "host-local",
-                "ranges": [{{`+"`"+`{{range $i, $range := .PodCIDRRanges}}`+"`"+`}}{{`+"`"+`{{if $i}}`+"`"+`}}, {{`+"`"+`{{end}}`+"`"+`}}[{"subnet": "{{`+"`"+`{{$range}}`+"`"+`}}"}]{{`+"`"+`{{end}}`+"`"+`}}],
-                "routes": [{{`+"`"+`{{range $i, $route := .Routes}}`+"`"+`}}{{`+"`"+`{{if $i}}`+"`"+`}}, {{`+"`"+`{{end}}`+"`"+`}}{"dst": "{{`+"`"+`{{$route}}`+"`"+`}}"}{{`+"`"+`{{end}}`+"`"+`}}]
+                "ranges": [{{` + "`" + `{{range $i, $range := .PodCIDRRanges}}` + "`" + `}}{{` + "`" + `{{if $i}}` + "`" + `}}, {{` + "`" + `{{end}}` + "`" + `}}[{"subnet": "{{` + "`" + `{{$range}}` + "`" + `}}"}]{{` + "`" + `{{end}}` + "`" + `}}],
+                "routes": [{{` + "`" + `{{range $i, $route := .Routes}}` + "`" + `}}{{` + "`" + `{{if $i}}` + "`" + `}}, {{` + "`" + `{{end}}` + "`" + `}}{"dst": "{{` + "`" + `{{$route}}` + "`" + `}}"}{{` + "`" + `{{end}}` + "`" + `}}]
             }
           },
           {
@@ -5352,7 +5349,7 @@
 $global:ResourceGroup = "{{GetVariable "resourceGroup"}}"
 $global:VmType = "{{GetVariable "vmType"}}"
 $global:SubnetName = "{{GetVariable "subnetName"}}"
-# NOTE: MasterSubnet is still referenced by `+"`"+`kubeletstart.ps1`+"`"+` and `+"`"+`windowsnodereset.ps1`+"`"+`
+# NOTE: MasterSubnet is still referenced by ` + "`" + `kubeletstart.ps1` + "`" + ` and ` + "`" + `windowsnodereset.ps1` + "`" + `
 # for case of Kubenet
 $global:MasterSubnet = ""
 $global:SecurityGroupName = "{{GetVariable "nsgName"}}"
@@ -5390,7 +5387,7 @@
 
 $global:CNIPath = [Io.path]::Combine("$global:KubeDir", "cni")
 $global:NetworkMode = "L2Bridge"
-$global:CNIConfig = [Io.path]::Combine($global:CNIPath, "config", "`+"`"+`$global:NetworkMode.conf")
+$global:CNIConfig = [Io.path]::Combine($global:CNIPath, "config", "` + "`" + `$global:NetworkMode.conf")
 $global:CNIConfigPath = [Io.path]::Combine("$global:CNIPath", "config")
 
 
@@ -5491,11 +5488,11 @@
     Initialize-DataDirectories
 
     Create-Directory -FullPath "c:\k"
-    Write-Log "Remove `+"`"+`"NT AUTHORITY\Authenticated Users`+"`"+`" write permissions on files in c:\k"
+    Write-Log "Remove ` + "`" + `"NT AUTHORITY\Authenticated Users` + "`" + `" write permissions on files in c:\k"
     icacls.exe "c:\k" /inheritance:r
-    icacls.exe "c:\k" /grant:r SYSTEM:`+"`"+`(OI`+"`"+`)`+"`"+`(CI`+"`"+`)`+"`"+`(F`+"`"+`)
-    icacls.exe "c:\k" /grant:r BUILTIN\Administrators:`+"`"+`(OI`+"`"+`)`+"`"+`(CI`+"`"+`)`+"`"+`(F`+"`"+`)
-    icacls.exe "c:\k" /grant:r BUILTIN\Users:`+"`"+`(OI`+"`"+`)`+"`"+`(CI`+"`"+`)`+"`"+`(RX`+"`"+`)
+    icacls.exe "c:\k" /grant:r SYSTEM:` + "`" + `(OI` + "`" + `)` + "`" + `(CI` + "`" + `)` + "`" + `(F` + "`" + `)
+    icacls.exe "c:\k" /grant:r BUILTIN\Administrators:` + "`" + `(OI` + "`" + `)` + "`" + `(CI` + "`" + `)` + "`" + `(F` + "`" + `)
+    icacls.exe "c:\k" /grant:r BUILTIN\Users:` + "`" + `(OI` + "`" + `)` + "`" + `(CI` + "`" + `)` + "`" + `(RX` + "`" + `)
     Write-Log "c:\k permissions: "
     icacls.exe "c:\k"
     Get-ProvisioningScripts
@@ -5531,26 +5528,26 @@
 
     # For AKSClustomCloud, TargetEnvironment must be set to AzureStackCloud
     Write-Log "Write Azure cloud provider config"
-    Write-AzureConfig `+"`"+`
-        -KubeDir $global:KubeDir `+"`"+`
-        -AADClientId $AADClientId `+"`"+`
-        -AADClientSecret $([System.Text.Encoding]::ASCII.GetString([System.Convert]::FromBase64String($AADClientSecret))) `+"`"+`
-        -TenantId $global:TenantId `+"`"+`
-        -SubscriptionId $global:SubscriptionId `+"`"+`
-        -ResourceGroup $global:ResourceGroup `+"`"+`
-        -Location $Location `+"`"+`
-        -VmType $global:VmType `+"`"+`
-        -SubnetName $global:SubnetName `+"`"+`
-        -SecurityGroupName $global:SecurityGroupName `+"`"+`
-        -VNetName $global:VNetName `+"`"+`
-        -RouteTableName $global:RouteTableName `+"`"+`
-        -PrimaryAvailabilitySetName $global:PrimaryAvailabilitySetName `+"`"+`
-        -PrimaryScaleSetName $global:PrimaryScaleSetName `+"`"+`
-        -UseManagedIdentityExtension $global:UseManagedIdentityExtension `+"`"+`
-        -UserAssignedClientID $UserAssignedClientID `+"`"+`
-        -UseInstanceMetadata $global:UseInstanceMetadata `+"`"+`
-        -LoadBalancerSku $global:LoadBalancerSku `+"`"+`
-        -ExcludeMasterFromStandardLB $global:ExcludeMasterFromStandardLB `+"`"+`
+    Write-AzureConfig ` + "`" + `
+        -KubeDir $global:KubeDir ` + "`" + `
+        -AADClientId $AADClientId ` + "`" + `
+        -AADClientSecret $([System.Text.Encoding]::ASCII.GetString([System.Convert]::FromBase64String($AADClientSecret))) ` + "`" + `
+        -TenantId $global:TenantId ` + "`" + `
+        -SubscriptionId $global:SubscriptionId ` + "`" + `
+        -ResourceGroup $global:ResourceGroup ` + "`" + `
+        -Location $Location ` + "`" + `
+        -VmType $global:VmType ` + "`" + `
+        -SubnetName $global:SubnetName ` + "`" + `
+        -SecurityGroupName $global:SecurityGroupName ` + "`" + `
+        -VNetName $global:VNetName ` + "`" + `
+        -RouteTableName $global:RouteTableName ` + "`" + `
+        -PrimaryAvailabilitySetName $global:PrimaryAvailabilitySetName ` + "`" + `
+        -PrimaryScaleSetName $global:PrimaryScaleSetName ` + "`" + `
+        -UseManagedIdentityExtension $global:UseManagedIdentityExtension ` + "`" + `
+        -UserAssignedClientID $UserAssignedClientID ` + "`" + `
+        -UseInstanceMetadata $global:UseInstanceMetadata ` + "`" + `
+        -LoadBalancerSku $global:LoadBalancerSku ` + "`" + `
+        -ExcludeMasterFromStandardLB $global:ExcludeMasterFromStandardLB ` + "`" + `
         -TargetEnvironment {{if IsAKSCustomCloud}}"AzureStackCloud"{{else}}$TargetEnvironment{{end}} 
 
     # we borrow the logic of AzureStackCloud to achieve AKSCustomCloud. 
@@ -5564,7 +5561,7 @@
     {{end}}
 
     Write-Log "Write ca root"
-    Write-CACert -CACertificate $global:CACertificate `+"`"+`
+    Write-CACert -CACertificate $global:CACertificate ` + "`" + `
         -KubeDir $global:KubeDir
 
     if ($global:EnableCsiProxy) {
@@ -5573,10 +5570,10 @@
 
     if ($global:TLSBootstrapToken) {
         Write-Log "Write TLS bootstrap kubeconfig"
-        Write-BootstrapKubeConfig -CACertificate $global:CACertificate `+"`"+`
-            -KubeDir $global:KubeDir `+"`"+`
-            -MasterFQDNPrefix $MasterFQDNPrefix `+"`"+`
-            -MasterIP $MasterIP `+"`"+`
+        Write-BootstrapKubeConfig -CACertificate $global:CACertificate ` + "`" + `
+            -KubeDir $global:KubeDir ` + "`" + `
+            -MasterFQDNPrefix $MasterFQDNPrefix ` + "`" + `
+            -MasterIP $MasterIP ` + "`" + `
             -TLSBootstrapToken $global:TLSBootstrapToken
 
         # NOTE: we need kubeconfig to setup calico even if TLS bootstrapping is enabled
@@ -5587,11 +5584,11 @@
         Write-Log "Write kube config"
     }
 
-    Write-KubeConfig -CACertificate $global:CACertificate `+"`"+`
-        -KubeDir $global:KubeDir `+"`"+`
-        -MasterFQDNPrefix $MasterFQDNPrefix `+"`"+`
-        -MasterIP $MasterIP `+"`"+`
-        -AgentKey $AgentKey `+"`"+`
+    Write-KubeConfig -CACertificate $global:CACertificate ` + "`" + `
+        -KubeDir $global:KubeDir ` + "`" + `
+        -MasterFQDNPrefix $MasterFQDNPrefix ` + "`" + `
+        -MasterIP $MasterIP ` + "`" + `
+        -AgentKey $AgentKey ` + "`" + `
         -AgentCertificate $global:AgentCertificate
 
     if ($global:EnableHostsConfigAgent) {
@@ -5621,34 +5618,34 @@
     Import-Module $global:HNSModule
 
     Write-Log "Installing Azure VNet plugins"
-    Install-VnetPlugins -AzureCNIConfDir $global:AzureCNIConfDir `+"`"+`
-        -AzureCNIBinDir $global:AzureCNIBinDir `+"`"+`
+    Install-VnetPlugins -AzureCNIConfDir $global:AzureCNIConfDir ` + "`" + `
+        -AzureCNIBinDir $global:AzureCNIBinDir ` + "`" + `
         -VNetCNIPluginsURL $global:VNetCNIPluginsURL
 
-    Set-AzureCNIConfig -AzureCNIConfDir $global:AzureCNIConfDir `+"`"+`
-        -KubeDnsSearchPath $global:KubeDnsSearchPath `+"`"+`
-        -KubeClusterCIDR $global:KubeClusterCIDR `+"`"+`
-        -KubeServiceCIDR $global:KubeServiceCIDR `+"`"+`
-        -VNetCIDR $global:VNetCIDR `+"`"+`
+    Set-AzureCNIConfig -AzureCNIConfDir $global:AzureCNIConfDir ` + "`" + `
+        -KubeDnsSearchPath $global:KubeDnsSearchPath ` + "`" + `
+        -KubeClusterCIDR $global:KubeClusterCIDR ` + "`" + `
+        -KubeServiceCIDR $global:KubeServiceCIDR ` + "`" + `
+        -VNetCIDR $global:VNetCIDR ` + "`" + `
         -IsDualStackEnabled $global:IsDualStackEnabled
 
     if ($TargetEnvironment -ieq "AzureStackCloud") {
-        GenerateAzureStackCNIConfig `+"`"+`
-            -TenantId $global:TenantId `+"`"+`
-            -SubscriptionId $global:SubscriptionId `+"`"+`
-            -ResourceGroup $global:ResourceGroup `+"`"+`
-            -AADClientId $AADClientId `+"`"+`
-            -KubeDir $global:KubeDir `+"`"+`
-            -AADClientSecret $([System.Text.Encoding]::ASCII.GetString([System.Convert]::FromBase64String($AADClientSecret))) `+"`"+`
-            -NetworkAPIVersion $NetworkAPIVersion `+"`"+`
-            -AzureEnvironmentFilePath $([io.path]::Combine($global:KubeDir, "azurestackcloud.json")) `+"`"+`
+        GenerateAzureStackCNIConfig ` + "`" + `
+            -TenantId $global:TenantId ` + "`" + `
+            -SubscriptionId $global:SubscriptionId ` + "`" + `
+            -ResourceGroup $global:ResourceGroup ` + "`" + `
+            -AADClientId $AADClientId ` + "`" + `
+            -KubeDir $global:KubeDir ` + "`" + `
+            -AADClientSecret $([System.Text.Encoding]::ASCII.GetString([System.Convert]::FromBase64String($AADClientSecret))) ` + "`" + `
+            -NetworkAPIVersion $NetworkAPIVersion ` + "`" + `
+            -AzureEnvironmentFilePath $([io.path]::Combine($global:KubeDir, "azurestackcloud.json")) ` + "`" + `
             -IdentitySystem "{{ GetIdentitySystem }}"
     }
 
     New-ExternalHnsNetwork -IsDualStackEnabled $global:IsDualStackEnabled
 
-    Install-KubernetesServices `+"`"+`
-        -KubeDir $global:KubeDir `+"`"+`
+    Install-KubernetesServices ` + "`" + `
+        -KubeDir $global:KubeDir ` + "`" + `
         -ContainerRuntime $global:ContainerRuntime
 
     Get-LogCollectionScripts
@@ -5722,7 +5719,7 @@
     Write-Log "CSE ExecutionDuration: $ExecutionDuration"
 
     # Windows CSE does not return any error message so we cannot generate below content as the response
-    # $JsonString = "ExitCode: `+"`"+`"{0}`+"`"+`", Output: `+"`"+`"{1}`+"`"+`", Error: `+"`"+`"{2}`+"`"+`", ExecDuration: `+"`"+`"{3}`+"`"+`"" -f $global:ExitCode, "", $global:ErrorMessage, $ExecutionDuration.TotalSeconds
+    # $JsonString = "ExitCode: ` + "`" + `"{0}` + "`" + `", Output: ` + "`" + `"{1}` + "`" + `", Error: ` + "`" + `"{2}` + "`" + `", ExecDuration: ` + "`" + `"{3}` + "`" + `"" -f $global:ExitCode, "", $global:ErrorMessage, $ExecutionDuration.TotalSeconds
     Write-Log "Generate CSE result to $CSEResultFilePath : $global:ExitCode"
     echo $global:ExitCode | Out-File -FilePath $CSEResultFilePath -Encoding utf8
 }
@@ -5861,7 +5858,7 @@
 function Postpone-RestartComputer
 {
     Write-Log "Creating an one-time task to restart the VM"
-    $action = New-ScheduledTaskAction -Execute "powershell.exe" -Argument " -Command `+"`"+`"Restart-Computer -Force`+"`"+`""
+    $action = New-ScheduledTaskAction -Execute "powershell.exe" -Argument " -Command ` + "`" + `"Restart-Computer -Force` + "`" + `""
     $principal = New-ScheduledTaskPrincipal -UserId SYSTEM -LogonType ServiceAccount -RunLevel Highest
     # trigger this task once
     $trigger = New-JobTrigger -At  (Get-Date).AddSeconds(15).DateTime -Once
