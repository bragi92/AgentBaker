--- conflicted
+++ resolved
@@ -204,8 +204,8 @@
 		Entry("AKSUbuntu1604 with KubeletConfigFile", "AKSUbuntu1604+KubeletConfigFile", "1.15.7", func(config *datamodel.NodeBootstrappingConfiguration) {
 			config.EnableKubeletConfigFile = true
 		}),
-<<<<<<< HEAD
-		Entry("AKSUbuntu1804 with containerd and private ACR", "AKSUbuntu1804+Containerd+PrivateACR", "1.18.2", func(config *NodeBootstrappingConfiguration) {
+
+		Entry("AKSUbuntu1804 with containerd and private ACR", "AKSUbuntu1804+Containerd+PrivateACR", "1.18.2", func(config *datamodel.NodeBootstrappingConfiguration) {
 			config.ContainerService.Properties.AgentPoolProfiles[0].KubernetesConfig = &datamodel.KubernetesConfig{
 				KubeletConfig:    map[string]string{},
 				ContainerRuntime: datamodel.Containerd,
@@ -220,10 +220,8 @@
 				Secret:   "clientSecret",
 			}
 		}),
-		Entry("AKSUbuntu1804 with containerd and GPU SKU", "AKSUbuntu1804+Containerd+NSeriesSku", "1.15.7", func(config *NodeBootstrappingConfiguration) {
-=======
 		Entry("AKSUbuntu1804 with containerd and GPU SKU", "AKSUbuntu1804+Containerd+NSeriesSku", "1.15.7", func(config *datamodel.NodeBootstrappingConfiguration) {
->>>>>>> fdeccc68
+
 			config.ContainerService.Properties.AgentPoolProfiles[0].KubernetesConfig = &datamodel.KubernetesConfig{
 				KubeletConfig:    map[string]string{},
 				ContainerRuntime: datamodel.Containerd,
@@ -231,20 +229,16 @@
 			config.ContainerService.Properties.AgentPoolProfiles[0].VMSize = "Standard_NC6"
 			config.EnableNvidia = true
 		}),
-<<<<<<< HEAD
-		Entry("AKSUbuntu1804 with containerd and kubenet cni", "AKSUbuntu1804+Containerd+Kubenet", "1.18.2", func(config *NodeBootstrappingConfiguration) {
+		Entry("AKSUbuntu1804 with containerd and kubenet cni", "AKSUbuntu1804+Containerd+Kubenet", "1.18.2", func(config *datamodel.NodeBootstrappingConfiguration) {
 			config.ContainerService.Properties.AgentPoolProfiles[0].KubernetesConfig = &datamodel.KubernetesConfig{
 				KubeletConfig:    map[string]string{},
 				ContainerRuntime: datamodel.Containerd,
 			}
 			config.ContainerService.Properties.OrchestratorProfile.KubernetesConfig.NetworkPlugin = NetworkPluginKubenet
 		}),
-		Entry("AKSUbuntu1604 with custom kubeletConfig and osConfig", "AKSUbuntu1604+CustomKubeletConfig+CustomLinuxOSConfig", "1.16.13", func(config *NodeBootstrappingConfiguration) {
-			config.EnableDynamicKubelet = true
-=======
+
 		Entry("AKSUbuntu1604 with custom kubeletConfig and osConfig", "AKSUbuntu1604+CustomKubeletConfig+CustomLinuxOSConfig", "1.16.13", func(config *datamodel.NodeBootstrappingConfiguration) {
 			config.EnableKubeletConfigFile = false
->>>>>>> fdeccc68
 			netIpv4TcpTwReuse := true
 			failSwapOn := false
 			var swapFileSizeMB int32 = 1500
