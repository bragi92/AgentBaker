--- conflicted
+++ resolved
@@ -6,14 +6,8 @@
         "versions": [
             "1.4.13-2"
         ],
-<<<<<<< HEAD
-        "edge": "1.6.1-1",
-        "latest": "1.5.9-3",
-        "stable": "1.4.12-3"
-=======
         "latest": "1.5.11-1",
         "stable": "1.4.13-2"
->>>>>>> 5e1f2ef7
     },
     "runc": {
         "fileName": "moby-runc_${RUNC_VERSION}+azure-${RUNC_PATCH_VERSION}.deb",
