--- conflicted
+++ resolved
@@ -199,21 +199,6 @@
     fi
 }
 
-<<<<<<< HEAD
-
-ensureContainerd() {
-  wait_for_file 1200 1 /etc/systemd/system/containerd.service.d/exec_start.conf || exit $ERR_FILE_WATCH_TIMEOUT
-  wait_for_file 1200 1 /etc/containerd/config.toml || exit $ERR_FILE_WATCH_TIMEOUT
-  
-  systemctl is-active --quiet docker && (systemctl_disable 20 30 120 docker || exit $ERR_SYSTEMD_DOCKER_STOP_FAIL)
-  systemctlEnableAndStart containerd || exit $ERR_SYSTEMCTL_START_FAIL
-  
-  CONTAINERD_MONITOR_SYSTEMD_TIMER_FILE=/etc/systemd/system/containerd-monitor.timer
-  wait_for_file 1200 1 $CONTAINERD_MONITOR_SYSTEMD_TIMER_FILE || exit $ERR_FILE_WATCH_TIMEOUT
-  CONTAINERD_MONITOR_SYSTEMD_FILE=/etc/systemd/system/containerd-monitor.service
-  wait_for_file 1200 1 $CONTAINERD_MONITOR_SYSTEMD_FILE || exit $ERR_FILE_WATCH_TIMEOUT
-  systemctlEnableAndStart containerd-monitor.timer || exit $ERR_SYSTEMCTL_START_FAIL
-=======
 installCNI() {
     CNI_TGZ_TMP=${CNI_PLUGINS_URL##*/} # Use bash builtin ## to remove all chars ("*") up to the final "/"
     if [[ ! -f "$CNI_DOWNLOADS_DIR/${CNI_TGZ_TMP}" ]]; then
@@ -223,7 +208,6 @@
     tar -xzf "$CNI_DOWNLOADS_DIR/${CNI_TGZ_TMP}" -C $CNI_BIN_DIR
     chown -R root:root $CNI_BIN_DIR
     chmod -R 755 $CNI_BIN_DIR
->>>>>>> e1e68ad9
 }
 
 installAzureCNI() {
