--- conflicted
+++ resolved
@@ -135,10 +135,6 @@
         fi
     done
 }
-<<<<<<< HEAD
-
-=======
->>>>>>> fdeccc68
 retrycmd_curl_file() {
     curl_retries=$1; wait_sleep=$2; timeout=$3; filepath=$4; url=$5
     echo "${curl_retries} retries"
